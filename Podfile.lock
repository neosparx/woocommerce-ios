--- conflicted
+++ resolved
@@ -79,11 +79,7 @@
 DEPENDENCIES:
   - Alamofire (~> 4.7)
   - Automattic-Tracks-iOS (~> 0.4.0)
-<<<<<<< HEAD
-  - Charts (~> 3.2)
-=======
   - Charts (~> 3.3.0)
->>>>>>> 2214f9c5
   - CocoaLumberjack (~> 3.5)
   - CocoaLumberjack/Swift (~> 3.5)
   - Gridicons (~> 0.18)
@@ -126,11 +122,7 @@
   1PasswordExtension: 0e95bdea64ec8ff2f4f693be5467a09fac42a83d
   Alamofire: c7287b6e5d7da964a70935e5db17046b7fde6568
   Automattic-Tracks-iOS: f7a8284999a5ce2f4e768717d86a640a32f43b7c
-<<<<<<< HEAD
-  Charts: f69cf0518b6d1d62608ca504248f1bbe0b6ae77e
-=======
   Charts: e0dd4cd8f257bccf98407b58183ddca8e8d5b578
->>>>>>> 2214f9c5
   CocoaLumberjack: 2f44e60eb91c176d471fdba43b9e3eae6a721947
   FormatterKit: 4b8f29acc9b872d5d12a63efb560661e8f2e1b98
   GoogleSignIn: 7ff245e1a7b26d379099d3243a562f5747e23d39
@@ -153,10 +145,6 @@
   XLPagerTabStrip: 61c57fd61f611ee5f01ff1495ad6fbee8bf496c5
   ZendeskSDK: cbd49d65efb2f2cdbdcaac84e618896ae87b861e
 
-<<<<<<< HEAD
-PODFILE CHECKSUM: bd486a73d9f1ebe6caf5d144423f0b6fb6a243a8
-=======
 PODFILE CHECKSUM: fcc47540d20c678c319dcea7383704b77d855888
->>>>>>> 2214f9c5
 
 COCOAPODS: 1.6.1