--- conflicted
+++ resolved
@@ -1,16 +1,9 @@
 GIT
   remote: https://github.com/wordpress-mobile/release-toolkit
-<<<<<<< HEAD
-  revision: d00351ee4e04d8a5f3305116dab017b2c389b1cf
-  tag: 0.9.1
-  specs:
-    fastlane-plugin-wpmreleasetoolkit (0.9.1)
-=======
   revision: e426345db3afc839ee463ec1ce8432f584880957
   tag: 0.9.2
   specs:
     fastlane-plugin-wpmreleasetoolkit (0.9.2)
->>>>>>> 42981e7c
       activesupport (~> 4)
       chroma (= 0.2.0)
       diffy (~> 3.3)
