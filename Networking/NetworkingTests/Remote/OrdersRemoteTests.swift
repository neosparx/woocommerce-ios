import XCTest
@testable import Networking


/// OrdersRemoteTests:
///
final class OrdersRemoteTests: XCTestCase {

    /// Dummy Network Wrapper
    ///
    let network = MockupNetwork()

    /// Dummy Site ID
    ///
    let sampleSiteID = 1234

    /// Dummy Order ID
    ///
    let sampleOrderID = 1467

    /// Dummy author string
    ///
    let sampleAuthor = "someuser"

    /// Dummy author string for an "admin"
    ///
    let sampleAdminUserAuthor = "someadmin"

    /// Dummy author string for the system
    ///
    let sampleSystemAuthor = "system"

    /// Repeat always!
    ///
    override func setUp() {
        network.removeAllSimulatedResponses()
    }


    // MARK: - Load All Orders Tests

    /// Verifies that loadAllOrders properly parses the `orders-load-all` sample response.
    ///
    func testLoadAllOrdersProperlyReturnsParsedOrders() {
        let remote = OrdersRemote(network: network)
        let expectation = self.expectation(description: "Load All Orders")

        network.simulateResponse(requestUrlSuffix: "orders", filename: "orders-load-all")

        remote.loadAllOrders(for: sampleSiteID) { orders, error in
            XCTAssertNil(error)
            XCTAssertNotNil(orders)
            XCTAssert(orders!.count == 3)
            expectation.fulfill()
        }

        wait(for: [expectation], timeout: Constants.expectationTimeout)
    }

    /// Verifies that loadAllOrders properly relays Networking Layer errors.
    ///
    func testLoadAllOrdersProperlyRelaysNetwokingErrors() {
        let remote = OrdersRemote(network: network)
        let expectation = self.expectation(description: "Load All Orders")

        remote.loadAllOrders(for: sampleSiteID) { orders, error in
            XCTAssertNil(orders)
            XCTAssertNotNil(error)
            expectation.fulfill()
        }

        wait(for: [expectation], timeout: Constants.expectationTimeout)
    }


    // MARK: - Load Order Tests

    /// Verifies that loadOrder properly parses the `order` sample response.
    ///
    func testLoadSingleOrderProperlyReturnsParsedOrder() {
        let remote = OrdersRemote(network: network)
        let expectation = self.expectation(description: "Load Order")

        network.simulateResponse(requestUrlSuffix: "orders/\(sampleOrderID)", filename: "order")

        remote.loadOrder(for: sampleSiteID, orderID: sampleOrderID) { order, error in
            XCTAssertNil(error)
            XCTAssertNotNil(order)
            expectation.fulfill()
        }

        wait(for: [expectation], timeout: Constants.expectationTimeout)
    }

    /// Verifies that loadOrder properly relays any Networking Layer errors.
    ///
    func testLoadSingleOrderProperlyRelaysNetwokingErrors() {
        let remote = OrdersRemote(network: network)
        let expectation = self.expectation(description: "Update Order")

        remote.loadOrder(for: sampleSiteID, orderID: sampleOrderID) { order, error in
            XCTAssertNil(order)
            XCTAssertNotNil(error)
            expectation.fulfill()
        }

        wait(for: [expectation], timeout: Constants.expectationTimeout)
    }


    // MARK: - Search Orders

    /// Verifies that searchOrders properly parses the `orders-load-all` sample response.
    ///
    func testSearchOrdersProperlyReturnsParsedOrders() {
        let remote = OrdersRemote(network: network)
        let expectation = self.expectation(description: "Load All Orders")

        network.simulateResponse(requestUrlSuffix: "orders", filename: "orders-load-all")

        remote.searchOrders(for: sampleSiteID, keyword: String()) { (orders, error) in
            XCTAssertNil(error)
            XCTAssertNotNil(orders)
            XCTAssert(orders!.count == 3)
            expectation.fulfill()
        }

        wait(for: [expectation], timeout: Constants.expectationTimeout)
    }

    /// Verifies that searchOrders properly relays Networking Layer errors.
    ///
    func testSearchOrdersProperlyRelaysNetwokingErrors() {
        let remote = OrdersRemote(network: network)
        let expectation = self.expectation(description: "Load All Orders")

        remote.searchOrders(for: sampleSiteID, keyword: String()) { (orders, error) in
            XCTAssertNil(orders)
            XCTAssertNotNil(error)
            expectation.fulfill()
        }

        wait(for: [expectation], timeout: Constants.expectationTimeout)
    }


    // MARK: - Update Orders Tests

    /// Verifies that updateOrder properly parses the `order` sample response.
    ///
    func testUpdateOrderProperlyReturnsParsedOrder() {
        let remote = OrdersRemote(network: network)
        let expectation = self.expectation(description: "Update Order")

        network.simulateResponse(requestUrlSuffix: "orders/\(sampleOrderID)", filename: "order")

        remote.updateOrder(from: sampleSiteID, orderID: sampleOrderID, statusKey: "pending") { (order, error) in
            XCTAssertNil(error)
            XCTAssertNotNil(order)
            expectation.fulfill()
        }

        wait(for: [expectation], timeout: Constants.expectationTimeout)
    }

    /// Verifies that updateOrder properly relays any Networking Layer errors.
    ///
    func testUpdateOrderProperlyRelaysNetwokingErrors() {
        let remote = OrdersRemote(network: network)
        let expectation = self.expectation(description: "Update Order")

        remote.updateOrder(from: sampleSiteID, orderID: sampleOrderID, statusKey: "pending") { (order, error) in
            XCTAssertNil(order)
            XCTAssertNotNil(error)
            expectation.fulfill()
        }

        wait(for: [expectation], timeout: Constants.expectationTimeout)
    }


    // MARK: - Load Order Notes Tests

    /// Verifies that loadOrderNotes properly parses the `order-notes` sample response.
    ///
    func testLoadOrderNotesProperlyReturnsParsedNotes() {
        let remote = OrdersRemote(network: network)
        let expectation = self.expectation(description: "Load Order Notes")

        network.simulateResponse(requestUrlSuffix: "orders/\(sampleOrderID)/notes/", filename: "order-notes")

        remote.loadOrderNotes(for: sampleSiteID, orderID: sampleOrderID) { orderNotes, error in
            XCTAssertNil(error)
            XCTAssertNotNil(orderNotes)
            XCTAssertEqual(orderNotes?.count, 19)
            expectation.fulfill()
        }

        wait(for: [expectation], timeout: Constants.expectationTimeout)
    }

    /// Verifies that loadOrderNotes properly relays any Networking Layer errors.
    ///
    func testLoadOrderNotesProperlyRelaysNetwokingErrors() {
        let remote = OrdersRemote(network: network)
        let expectation = self.expectation(description: "Load Order Notes")

        remote.loadOrderNotes(for: sampleSiteID, orderID: sampleOrderID) { orderNotes, error in
            XCTAssertNil(orderNotes)
            XCTAssertNotNil(error)
            expectation.fulfill()
        }

        wait(for: [expectation], timeout: Constants.expectationTimeout)
    }

    /// Verifies that addOrderNote properly parses the `new-order-note` sample response.
    ///
    func testLoadAddOrderNoteProperlyReturnsParsedOrderNote() {
        let remote = OrdersRemote(network: network)
        let expectation = self.expectation(description: "Add Order Note")
        let noteData = "This order would be so much better with ketchup."

        network.simulateResponse(requestUrlSuffix: "orders/\(sampleOrderID)/notes", filename: "new-order-note")

        remote.addOrderNote(for: sampleSiteID, orderID: sampleOrderID, isCustomerNote: true, with: noteData) { (orderNote, error) in
            XCTAssertNil(error)
            XCTAssertNotNil(orderNote)
            expectation.fulfill()
        }
        wait(for: [expectation], timeout: Constants.expectationTimeout)
    }


    // MARK: - Count Orders Tests

    /// Verifies that countOrders properly parses response.
    ///
    func testCountOrdersProperlyReturnsParsedOrderCount() {
        let remote = OrdersRemote(network: network)
        let expectation = self.expectation(description: "Count Orders")

        network.simulateResponse(requestUrlSuffix: "reports/orders/totals", filename: "orders-count")

        remote.countOrders(for: sampleSiteID,
                           statusKey: "processing") { orderCount, error in
                            XCTAssertNil(error)
                            XCTAssertNotNil(orderCount)

<<<<<<< HEAD
                            // Take the opportunity to test the customvsubscript works
=======
                            // Take the opportunity to test the custom subscript works
>>>>>>> 8fe58cdf
                            let numberOfProcessingOrders = orderCount!["processing"]?.total

                            XCTAssertEqual(numberOfProcessingOrders, 1)

                            expectation.fulfill()

        }

        wait(for: [expectation], timeout: Constants.expectationTimeout)
    }

    /// Verifies that countOrders properly relays Networking Layer errors.
    ///
    func testCountOrdersProperlyRelaysNetwokingErrors() {
        let remote = OrdersRemote(network: network)
        let expectation = self.expectation(description: "Count Orders")

        remote.countOrders(for: sampleSiteID,
                           statusKey: "processing") { orderCount, error in
                            XCTAssertNil(orderCount)
                            XCTAssertNotNil(error)
                            expectation.fulfill()

        }

        wait(for: [expectation], timeout: Constants.expectationTimeout)
    }
}<|MERGE_RESOLUTION|>--- conflicted
+++ resolved
@@ -247,11 +247,7 @@
                             XCTAssertNil(error)
                             XCTAssertNotNil(orderCount)
 
-<<<<<<< HEAD
-                            // Take the opportunity to test the customvsubscript works
-=======
                             // Take the opportunity to test the custom subscript works
->>>>>>> 8fe58cdf
                             let numberOfProcessingOrders = orderCount!["processing"]?.total
 
                             XCTAssertEqual(numberOfProcessingOrders, 1)
