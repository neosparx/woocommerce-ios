3.9
-----
<<<<<<< HEAD
=======
- bugfix: now in the Order List the order status label is no more clipped
- bugfix: now the launch screen is no more stretched
- The Shipping Provider flow, will be called now Shipping Carrier.

>>>>>>> 31cffd59
 
3.8
-----
- Dashboard stats: any negative revenue (from refunds for example) for a time period are shown now.
- Redesigned Orders List: Processing and All Orders are now shown in front. Filtering was moved to the Search view.
- Fix Reviews sometimes failing to load on some WooCommerce configurations
- Experimental: a Products feature switch is visible in Settings > Experimental Features that shows/hides the Products tab, and allow to edit a product.
 
3.7
-----
- Dashboard: now tapping on a product on "Top Performers" section open the product detail

3.6
-----
- Order Details: see a list of issued refunds inside the order detail screen
- Orders tab: Orders to fulfill badge shows numbers 1-99, and now 99+ for anything over 99. Previously, it was 9+.
- Orders tab: The full total amount is now shown.
- Order Details & Product UI: if a Product name has HTML escape characters, they should be decoded in the app.
- Order Details: if the Order has multiple Products, tapping on any Product should open the same Product now.
- bugfix: the orders badge on tab bar now is correctly refreshed after switching to a store with badge count equal to zero.
- The orders tab now localizes item quantities and the order badge.


3.5
-----
- bugfix: when the app is in the foreground while receiving a push notification, the badge on the Orders tab and Reviews tab should be updated correctly based on the type of the notification.
- bugfix: after logging out and in, the Product list should be loaded to the correct store instead of being empty.
- bugfix: in Contact Support, a message should always be sent successfully now.

3.4
-----
- bugfix: on the Order Details screen, the product quantity title in the 2-column header view aligns to the right now
- bugfix: tapping on a new Order push notification, it used to go to the Reviews tab. Now it should go to the new Order screen
- bugfix: on the Products tab, if tapping on a Product and then switching stores, the old Product details used to remain on the Products tab. Now the Product list is always shown on the Products tab after switching stores.
- Dark mode: colors are updated up to design for the navigation bar, tab bar, Fulfill Order > add tracking icon, Review Details > product link icon.
- bugfix/enhancement: on the Products tab, if there are no Products the "Work In Progress" banner is shown with an image placeholder below now.
- bugfix: the deleted Product Variations should not show up after syncing anymore.
- bugfix: now the shipping address in the Order Detail is hidden if the order contains only virtual products
- bugfix: when logged out, Contact Support should be enabled now after typing a valid email address with an email keyboard type.

3.3
-----
- bugfix: add some padding to an order item image in the Fulfillment view, when no SKU exists
- bugfix: View Billing Information > Contact Details: the email button wouldn't do anything if you don't have an email account configured in the Mail app. Now an option to copy the email address is presented instead of doing nothing.
- bugfix: Fulfill Order screen now displays full customer provided note, instead of cutting it to a single line.
- bugfix: Fixed clipped content on section headings with larger font sizes
- bugfix: Fixed footer overlapping the last row in Settings > About with larger font sizes
- bugfix: the Orders badge on tab bar now is correctly refreshed after switching stores
 
3.2.1
-----
- bugfix: the order detail status and "Begin fulfillment" button now are correctly updated when the order status changes
- bugfix: after adding a new order note, now it appear correctly inside the order detail

3.2
-----
- Experimental: a Products feature switch is visible in Settings > Experimental Features that shows/hides the Products tab with a Work In Progress banner at the top.
- Experimental: if a Product has variations, the variants info are shown on the Product Details that navigates to a list of variations with each price or visibility shown.
- Enhancement: Support for dark mode
- bugfix: Settings no longer convert to partial dark mode.
- Experimental: Support the latest wc-admin plugin release, v0.23.0 and up
 
3.1
-----
- The order detail view now includes the shipping method of the order.
- Enhancement: The Reviews tab now presents all the Product Reviews
- Updated appearance of Order Details - temporarily disabling dark mode.
- bugfix: fixed UI appearance on cells of Order List when tapping with dark mode enabled.
- bugfix: Reviews no longer convert to partial dark mode. Dark mode coming soon!
- bugfix: Order Details now has the right space between cells.
- bugfix: update the new stats endpoint for WC Admin plugin version 0.22+, and notify the user about the minimum plugin version when they cannot see the new stats. It'd be great to also mention this in the App Store release notes: the new stats UI now requires WC Admin plugin version 0.22+.

3.0
-----
- bugfix: for sites with empty site time zone in the API (usually with UTC specified in wp-admin settings) and when the site time zone is not GMT+0, the stats v4 data no longer has the wrong boundaries (example in #1357).
- bugfix: fixed a UI appearance problem on mail composer on iOS 13.
 
2.9
-----
- bugfix: the badge "9+" on the Orders tab doesn't overlap with the tab label on iPhone SE/8 landscape now, and polished based on design spec.
- bugfix: the Top Performers in the new stats page should not have a dark header bar when launching the app in Dark mode.
- Enhancement: preselect current Order status when editing the status with a list of order statuses.
- bugfix: on Orders tab, the order status filter now stays after changing an Order status.
 
2.8
-----
 
2.7
-----
- Enhancement: Enhancements to the Order Details screen, adding more customer information.
- bugfix: the App Logs shouldn't be editable, only copy / paste.
- bugfix: Reviews were not localized.
- bugfix: On log in, some users would see the Continue button but be unable to Continue, due to errors with the account. A new "Try another account" button has been added as an option.
- bugfix: Product Details page was displaying the Price in the wrong currency.
- Enhancement: removed the "New Orders" card from the My store tab, now that the Orders tab displays the same information.
- Added brand new stats page for user with the WooCommerce Admin plugin and provided an option for users to opt in or out directly from the Settings page.
- bugfix: Order Details: icon on "Details" cell for fulfilled order can be wrong.
 
2.6
-----
- bugfix: 9+ orders in the orders badge text is now easier to read
- bugfix: Keep those sign-in bugs coming! We tracked down and fixed a `Log in with Jetpack` issue, where users with a Byte Order Mark in their `wp-config.php` file were returning error responses during API requests. These users would see their store listed in the sign-in screen, but were unable to tap the Continue button.
- bugfix: prevents a potential edge case where the login screen could be dismissed in a future version of iOS.
- bugfix: While tuning up the behind-the-scenes for Order Detail screens, we accidentally lost the ability to automatically download any missing product images. Product image downloads restored!

2.5
-----
- bugfix: on certain devices, pulling down to refresh on Order Details screen used to result in weird UI with misplaced labels. Should be fixed in this release.
- Enhancement: Display a badge in the bottom tab, overlapping the Orders icon, to indicate the number of orders processing.
- Enhancement: The Notifications tab has been replaced by Reviews 

2.4
-----
- New feature: in Order Details > Shipment Tracking, a new action is added to the "more" action menu for copying tracking number.
- Enhancement: updated the footer in Settings to inform users that we're hiring.
- bugfix & improvement: when Jetpack site stats module is turned off or when user has no permission to view site stats, the generic error toast is not shown to the user anymore. Additionally, the visitors stats UI is shown/hidden when the Jetpack module is activated/deactivated respectively.

2.3
-----
- Improvement: improved Dynamic Type support in the body of the notification in the Notifications tab.

2.2
-----
- improvement: opting out of Tracks syncs with WordPress.com
 
2.1
-----
- improvement: improved support for RTL languages in the Dashboard
- enhancement: You can now view product images on orders. Tapping on Products in Orders will present a view-only version of the Product's Details.
 
2.0
-----
- bugfix: dates in the Order Details screen are now localised.
- improvement: improved support for larger font sizes in the login screen
 
1.9
-----
- bugfix: fixes "Unable to load content" error message when attempting to get Top Performers content.
- new feature: You can now manually add shipment tracking to an Order. This feature is for users who have the [Shipment Tracking plugin](https://woocommerce.com/products/shipment-tracking) installed.
- bugfix: fixes Store Picker: some users are unable to continue after logging in.
- bugfix: fixes a crash when the network connection is slow
 
1.8
-----

1.7.1
-----
- Fixed a bug where Order List did not load for some users.
- update: this app supports iOS 12.0 and up.
- improvement: improved support for large text sizes.
- bugfix: fixes Order List not loading for some users.
- bugfix: fixes "Unable to load content" error message when attempting to get Top Performers content.
 
1.7
-----
- improvement: you can now log in using a site address.

1.6
-----
- improvement: Tracking numbers can now be copied to the pasteboard from the order details screen.

1.5
-----
- bugfix: Sometimes Settings would style all the options like "Log Out". No longer happens now.
- bugfix: order status refreshes upon pull-to-refresh in Order Details
- bugfix: payment status label background color showing up beyond rounded border
- improvement: change top performers text from "Total Product Order" to "Total orders" for clarity
- bugfix: fixed an issue on the order details screen where the shipment tracking dates were incorrect

1.4
-----
- bugfix: fix a crash happening on log out
- new feature: Add shipment tracking to Order Details screen
- improvement: The store switcher now allows you to go back to the previous screen without logging you out
- improvement: Custom order status labels are now supported! Instead of just displaying the order status slug and capitalizing the slug, the custom order status label will now be fetched from the server and properly displayed.
- improvement: Filtering by custom order status now supported!
- new feature: You can now manually change the status of an order on the order details screen
- bugfix: correctly flips chevron on Dashboard > New Orders, to support RTL languages.
- bugfix: fixed an issue on the order details screen where the shipment tracking dates were incorrect

1.3
-----
- bugfix: Allows for decimal quantities which some extensions have
- new feature: quick site select. Navigate to Settings > select row with store website.
- improvement: Updated the colors of the bars in the charts for better readability
- improvement: Present an error message with an option to retry when adding a note to an order fails
- improvement: Present an error message with an option to retry when fulfilling an order fails
- bugfix: Log out of the current account right after selecting "Try another account" in store picker
- improvement: Use the store name for the title of the view in "My store" tab
- improvement: Add an alert to let the user know about our new store switcher
- improvement: Display Address in Order Details screen unless every field is empty<|MERGE_RESOLUTION|>--- conflicted
+++ resolved
@@ -1,12 +1,8 @@
 3.9
 -----
-<<<<<<< HEAD
-=======
 - bugfix: now in the Order List the order status label is no more clipped
 - bugfix: now the launch screen is no more stretched
 - The Shipping Provider flow, will be called now Shipping Carrier.
-
->>>>>>> 31cffd59
  
 3.8
 -----
