4.2
-----
- Products: now tapping anywhere on a product cell where you need to insert data, like in Product Price and Product Shipping settings, you start to edit the text field.
- Products: now the keyboard pop up automatically in Edit Description
- The Processing orders list will now show upcoming (future) orders.
- Improved stats: fixed the incorrect time range on "This Week" tab when loading improved stats on a day when daily saving time changes.
<<<<<<< HEAD
- The Orders list are now automatically refreshed when reopening the app.
- [internal]: the "send magic link" screen has navigation changes that can cause regressions. See https://git.io/Jfqio for testing details.
=======
- The Orders list is now automatically refreshed when reopening the app. 
- The Orders list is automatically refreshed if a new order (push notification) comes in.
>>>>>>> 6b1077ba


4.1
-----
- Fix an intermittent crash when downloading Orders
- The Photo Library permission alert shouldn't be prompted when opening the readonly product details or edit product for simple products, which is reproducible on iOS 11 or 12 devices. (The permission is only triggered when uploading images in Zendesk support or in debug builds with Products M2 enabled.)
- [internal] Updated the empty search result views for Products and Orders. https://git.io/Jvdap

 
4.0
-----
- Products is now available with limited editing for simple products!
- Fix pulling to refresh on the Processing tab sometimes will not show the up-to-date orders.
- Edit Product > Price Settings: schedule sale is now available even when either the start or end date is not set, and the sale end date can be removed now.
- Improved stats: fixed a crash when loading improved stats on a day when daily saving time changes.
- [internal] Changed the Shipping and Tax classes list loading so that any cached data is shown right away
- [internal] Edit Products M2: added an image upload source for product images - WordPress Media Library.
- [internal] Slightly changed the dependency graph of the database fetching component. Please watch out for data loading regressions.
- [internal] the signup and login Magic Link flows have code changes. See https://git.io/JvyB3 for testing details.
- [internal] the login via Magic Link flows have code changes. See https://git.io/JvyB3 for testing details.
- [internal] the login via Continue with Google flows have code changes that can cause regressions. See https://git.io/Jvyjg for testing details.
- [internal] the signup and login Magic Link flows have code changes. See https://git.io/JvyB3 for testing details.
- [internal] under Edit Products M2 feature flag, there are 4 ways to sort the products on the products tab.
- [internal] the login flow has changes to the 2-factor authentication navigation. See https://git.io/JvdKP for testing details.

3.9
-----
- bugfix: now in the Order List the order status label is no more clipped
- bugfix: now the launch screen is no more stretched
- The Shipping Provider flow, will be called now Shipping Carrier.
- Edit Products: in price settings, the order of currency and price field follows the store currency options under wp-admin > WooCommerce > Settings > General.
- [internal] The signup and login flows have code changes. See https://git.io/Jv1Me for testing details.
 
3.8
-----
- Dashboard stats: any negative revenue (from refunds for example) for a time period are shown now.
- Redesigned Orders List: Processing and All Orders are now shown in front. Filtering was moved to the Search view.
- Fix Reviews sometimes failing to load on some WooCommerce configurations
- Experimental: a Products feature switch is visible in Settings > Experimental Features that shows/hides the Products tab, and allow to edit a product.
 
3.7
-----
- Dashboard: now tapping on a product on "Top Performers" section open the product detail

3.6
-----
- Order Details: see a list of issued refunds inside the order detail screen
- Orders tab: Orders to fulfill badge shows numbers 1-99, and now 99+ for anything over 99. Previously, it was 9+.
- Orders tab: The full total amount is now shown.
- Order Details & Product UI: if a Product name has HTML escape characters, they should be decoded in the app.
- Order Details: if the Order has multiple Products, tapping on any Product should open the same Product now.
- bugfix: the orders badge on tab bar now is correctly refreshed after switching to a store with badge count equal to zero.
- The orders tab now localizes item quantities and the order badge.


3.5
-----
- bugfix: when the app is in the foreground while receiving a push notification, the badge on the Orders tab and Reviews tab should be updated correctly based on the type of the notification.
- bugfix: after logging out and in, the Product list should be loaded to the correct store instead of being empty.
- bugfix: in Contact Support, a message should always be sent successfully now.

3.4
-----
- bugfix: on the Order Details screen, the product quantity title in the 2-column header view aligns to the right now
- bugfix: tapping on a new Order push notification, it used to go to the Reviews tab. Now it should go to the new Order screen
- bugfix: on the Products tab, if tapping on a Product and then switching stores, the old Product details used to remain on the Products tab. Now the Product list is always shown on the Products tab after switching stores.
- Dark mode: colors are updated up to design for the navigation bar, tab bar, Fulfill Order > add tracking icon, Review Details > product link icon.
- bugfix/enhancement: on the Products tab, if there are no Products the "Work In Progress" banner is shown with an image placeholder below now.
- bugfix: the deleted Product Variations should not show up after syncing anymore.
- bugfix: now the shipping address in the Order Detail is hidden if the order contains only virtual products
- bugfix: when logged out, Contact Support should be enabled now after typing a valid email address with an email keyboard type.

3.3
-----
- bugfix: add some padding to an order item image in the Fulfillment view, when no SKU exists
- bugfix: View Billing Information > Contact Details: the email button wouldn't do anything if you don't have an email account configured in the Mail app. Now an option to copy the email address is presented instead of doing nothing.
- bugfix: Fulfill Order screen now displays full customer provided note, instead of cutting it to a single line.
- bugfix: Fixed clipped content on section headings with larger font sizes
- bugfix: Fixed footer overlapping the last row in Settings > About with larger font sizes
- bugfix: the Orders badge on tab bar now is correctly refreshed after switching stores
 
3.2.1
-----
- bugfix: the order detail status and "Begin fulfillment" button now are correctly updated when the order status changes
- bugfix: after adding a new order note, now it appear correctly inside the order detail

3.2
-----
- Experimental: a Products feature switch is visible in Settings > Experimental Features that shows/hides the Products tab with a Work In Progress banner at the top.
- Experimental: if a Product has variations, the variants info are shown on the Product Details that navigates to a list of variations with each price or visibility shown.
- Enhancement: Support for dark mode
- bugfix: Settings no longer convert to partial dark mode.
- Experimental: Support the latest wc-admin plugin release, v0.23.0 and up
 
3.1
-----
- The order detail view now includes the shipping method of the order.
- Enhancement: The Reviews tab now presents all the Product Reviews
- Updated appearance of Order Details - temporarily disabling dark mode.
- bugfix: fixed UI appearance on cells of Order List when tapping with dark mode enabled.
- bugfix: Reviews no longer convert to partial dark mode. Dark mode coming soon!
- bugfix: Order Details now has the right space between cells.
- bugfix: update the new stats endpoint for WC Admin plugin version 0.22+, and notify the user about the minimum plugin version when they cannot see the new stats. It'd be great to also mention this in the App Store release notes: the new stats UI now requires WC Admin plugin version 0.22+.

3.0
-----
- bugfix: for sites with empty site time zone in the API (usually with UTC specified in wp-admin settings) and when the site time zone is not GMT+0, the stats v4 data no longer has the wrong boundaries (example in #1357).
- bugfix: fixed a UI appearance problem on mail composer on iOS 13.
 
2.9
-----
- bugfix: the badge "9+" on the Orders tab doesn't overlap with the tab label on iPhone SE/8 landscape now, and polished based on design spec.
- bugfix: the Top Performers in the new stats page should not have a dark header bar when launching the app in Dark mode.
- Enhancement: preselect current Order status when editing the status with a list of order statuses.
- bugfix: on Orders tab, the order status filter now stays after changing an Order status.
 
2.8
-----
 
2.7
-----
- Enhancement: Enhancements to the Order Details screen, adding more customer information.
- bugfix: the App Logs shouldn't be editable, only copy / paste.
- bugfix: Reviews were not localized.
- bugfix: On log in, some users would see the Continue button but be unable to Continue, due to errors with the account. A new "Try another account" button has been added as an option.
- bugfix: Product Details page was displaying the Price in the wrong currency.
- Enhancement: removed the "New Orders" card from the My store tab, now that the Orders tab displays the same information.
- Added brand new stats page for user with the WooCommerce Admin plugin and provided an option for users to opt in or out directly from the Settings page.
- bugfix: Order Details: icon on "Details" cell for fulfilled order can be wrong.
 
2.6
-----
- bugfix: 9+ orders in the orders badge text is now easier to read
- bugfix: Keep those sign-in bugs coming! We tracked down and fixed a `Log in with Jetpack` issue, where users with a Byte Order Mark in their `wp-config.php` file were returning error responses during API requests. These users would see their store listed in the sign-in screen, but were unable to tap the Continue button.
- bugfix: prevents a potential edge case where the login screen could be dismissed in a future version of iOS.
- bugfix: While tuning up the behind-the-scenes for Order Detail screens, we accidentally lost the ability to automatically download any missing product images. Product image downloads restored!

2.5
-----
- bugfix: on certain devices, pulling down to refresh on Order Details screen used to result in weird UI with misplaced labels. Should be fixed in this release.
- Enhancement: Display a badge in the bottom tab, overlapping the Orders icon, to indicate the number of orders processing.
- Enhancement: The Notifications tab has been replaced by Reviews 

2.4
-----
- New feature: in Order Details > Shipment Tracking, a new action is added to the "more" action menu for copying tracking number.
- Enhancement: updated the footer in Settings to inform users that we're hiring.
- bugfix & improvement: when Jetpack site stats module is turned off or when user has no permission to view site stats, the generic error toast is not shown to the user anymore. Additionally, the visitors stats UI is shown/hidden when the Jetpack module is activated/deactivated respectively.

2.3
-----
- Improvement: improved Dynamic Type support in the body of the notification in the Notifications tab.

2.2
-----
- improvement: opting out of Tracks syncs with WordPress.com
 
2.1
-----
- improvement: improved support for RTL languages in the Dashboard
- enhancement: You can now view product images on orders. Tapping on Products in Orders will present a view-only version of the Product's Details.
 
2.0
-----
- bugfix: dates in the Order Details screen are now localised.
- improvement: improved support for larger font sizes in the login screen
 
1.9
-----
- bugfix: fixes "Unable to load content" error message when attempting to get Top Performers content.
- new feature: You can now manually add shipment tracking to an Order. This feature is for users who have the [Shipment Tracking plugin](https://woocommerce.com/products/shipment-tracking) installed.
- bugfix: fixes Store Picker: some users are unable to continue after logging in.
- bugfix: fixes a crash when the network connection is slow
 
1.8
-----

1.7.1
-----
- Fixed a bug where Order List did not load for some users.
- update: this app supports iOS 12.0 and up.
- improvement: improved support for large text sizes.
- bugfix: fixes Order List not loading for some users.
- bugfix: fixes "Unable to load content" error message when attempting to get Top Performers content.
 
1.7
-----
- improvement: you can now log in using a site address.

1.6
-----
- improvement: Tracking numbers can now be copied to the pasteboard from the order details screen.

1.5
-----
- bugfix: Sometimes Settings would style all the options like "Log Out". No longer happens now.
- bugfix: order status refreshes upon pull-to-refresh in Order Details
- bugfix: payment status label background color showing up beyond rounded border
- improvement: change top performers text from "Total Product Order" to "Total orders" for clarity
- bugfix: fixed an issue on the order details screen where the shipment tracking dates were incorrect

1.4
-----
- bugfix: fix a crash happening on log out
- new feature: Add shipment tracking to Order Details screen
- improvement: The store switcher now allows you to go back to the previous screen without logging you out
- improvement: Custom order status labels are now supported! Instead of just displaying the order status slug and capitalizing the slug, the custom order status label will now be fetched from the server and properly displayed.
- improvement: Filtering by custom order status now supported!
- new feature: You can now manually change the status of an order on the order details screen
- bugfix: correctly flips chevron on Dashboard > New Orders, to support RTL languages.
- bugfix: fixed an issue on the order details screen where the shipment tracking dates were incorrect

1.3
-----
- bugfix: Allows for decimal quantities which some extensions have
- new feature: quick site select. Navigate to Settings > select row with store website.
- improvement: Updated the colors of the bars in the charts for better readability
- improvement: Present an error message with an option to retry when adding a note to an order fails
- improvement: Present an error message with an option to retry when fulfilling an order fails
- bugfix: Log out of the current account right after selecting "Try another account" in store picker
- improvement: Use the store name for the title of the view in "My store" tab
- improvement: Add an alert to let the user know about our new store switcher
- improvement: Display Address in Order Details screen unless every field is empty<|MERGE_RESOLUTION|>--- conflicted
+++ resolved
@@ -4,13 +4,10 @@
 - Products: now the keyboard pop up automatically in Edit Description
 - The Processing orders list will now show upcoming (future) orders.
 - Improved stats: fixed the incorrect time range on "This Week" tab when loading improved stats on a day when daily saving time changes.
-<<<<<<< HEAD
 - The Orders list are now automatically refreshed when reopening the app.
 - [internal]: the "send magic link" screen has navigation changes that can cause regressions. See https://git.io/Jfqio for testing details.
-=======
 - The Orders list is now automatically refreshed when reopening the app. 
 - The Orders list is automatically refreshed if a new order (push notification) comes in.
->>>>>>> 6b1077ba
 
 
 4.1
