4.5
-----
- [*] In Order Details, the item subtotal is now shown on the right side instead of the quantity. The quantity can still be viewed underneath the product name.
<<<<<<< HEAD
- [*] When opening a simple product from outside of the Products tab (e.g. from Top Performers section or an order), the product name and ellipsis menu (if the Products feature switch is enabled) should be visible in the navigation bar.
=======
- [*] Polish the loading state on the product variations screen.
>>>>>>> 134f3fcb
 
4.4
-----
- Order Detail: the HTML shipping method is now showed correctly
- [internal] Logging in via 'Log in with Google' has changes that can cause regressions. See https://git.io/Jf2Fs for full testing details.
- [**] Fix bugs related to push notifications: after receiving a new order push notification, the Reviews tab does not show a badge anymore. The application icon badge number is now cleared by navigating to the Orders tab and/or the Reviews tab, depending on the types of notifications received.
- [*] The discard changes prompt now only appears when navigating from product images screen if any images have been deleted.
- [*] Fix the issue where product details screen cannot be scrolled to the bottom in landscape after keyboard is dismissed (e.g. from editing product title).
- [*] The product name is now shown in the product details navigation bar so that the name is always visible.
- [*] The images pending upload should be visible after editing product images from product details.
- [*] The discard changes prompt does not appear when navigating from product settings detail screens with a text field (slug, purchase note, and menu order) anymore.
- [*] Fix the wrong cell appearance in the order status list.
- [*] The "View product in store" action will be shown only if the product is published.
- [internal] Modified the component used for fetching data from the database. Please watch out for crashes in lists.


4.3
-----
- Products: now the Product details can be edited and saved outside Products tab (e.g. from Order details or Top Performers).
- [internal]: the navigation to the password entry screen has changed and can cause regressions. See https://git.io/JflDW for testing details.
- [internal] Refactored some API calls for fetching a Note, Product, and Product Review. 
- Products: we improved our VoiceOver support in Product Price settings
- In Settings > Experimental Features, a Products switch is now available for turning Products M2 features on and off for simple products (default off for beta testing). Products M2 features: update product images, product settings, viewing and sharing a product.
- The WIP banner on the Products tab is now collapsed by default for more vertical space.
- Dropped iOS 11 support. From now we support iOS 12 and later.
- In Order Details, the Payment card is now shown right after the Products and Refunded Products cards.


4.2
-----
- Products: now tapping anywhere on a product cell where you need to insert data, like in Product Price and Product Shipping settings, you start to edit the text field.
- Products: now the keyboard pop up automatically in Edit Description
- The Processing orders list will now show upcoming (future) orders.
- Improved stats: fixed the incorrect time range on "This Week" tab when loading improved stats on a day when daily saving time changes.
- [internal]: the "send magic link" screen has navigation changes that can cause regressions. See https://git.io/Jfqio for testing details.
- The Orders list is now automatically refreshed when reopening the app. 
- The Orders list is automatically refreshed if a new order (push notification) comes in.
- Orders -> Search: The statuses now shows the total number of orders with that status.


4.1
-----
- Fix an intermittent crash when downloading Orders
- The Photo Library permission alert shouldn't be prompted when opening the readonly product details or edit product for simple products, which is reproducible on iOS 11 or 12 devices. (The permission is only triggered when uploading images in Zendesk support or in debug builds with Products M2 enabled.)
- [internal] Updated the empty search result views for Products and Orders. https://git.io/Jvdap

 
4.0
-----
- Products is now available with limited editing for simple products!
- Fix pulling to refresh on the Processing tab sometimes will not show the up-to-date orders.
- Edit Product > Price Settings: schedule sale is now available even when either the start or end date is not set, and the sale end date can be removed now.
- Improved stats: fixed a crash when loading improved stats on a day when daily saving time changes.
- [internal] Changed the Shipping and Tax classes list loading so that any cached data is shown right away
- [internal] Edit Products M2: added an image upload source for product images - WordPress Media Library.
- [internal] Slightly changed the dependency graph of the database fetching component. Please watch out for data loading regressions.
- [internal] the signup and login Magic Link flows have code changes. See https://git.io/JvyB3 for testing details.
- [internal] the login via Magic Link flows have code changes. See https://git.io/JvyB3 for testing details.
- [internal] the login via Continue with Google flows have code changes that can cause regressions. See https://git.io/Jvyjg for testing details.
- [internal] the signup and login Magic Link flows have code changes. See https://git.io/JvyB3 for testing details.
- [internal] under Edit Products M2 feature flag, there are 4 ways to sort the products on the products tab.
- [internal] the login flow has changes to the 2-factor authentication navigation. See https://git.io/JvdKP for testing details.

3.9
-----
- bugfix: now in the Order List the order status label is no more clipped
- bugfix: now the launch screen is no more stretched
- The Shipping Provider flow, will be called now Shipping Carrier.
- Edit Products: in price settings, the order of currency and price field follows the store currency options under wp-admin > WooCommerce > Settings > General.
- [internal] The signup and login flows have code changes. See https://git.io/Jv1Me for testing details.
 
3.8
-----
- Dashboard stats: any negative revenue (from refunds for example) for a time period are shown now.
- Redesigned Orders List: Processing and All Orders are now shown in front. Filtering was moved to the Search view.
- Fix Reviews sometimes failing to load on some WooCommerce configurations
- Experimental: a Products feature switch is visible in Settings > Experimental Features that shows/hides the Products tab, and allow to edit a product.
 
3.7
-----
- Dashboard: now tapping on a product on "Top Performers" section open the product detail

3.6
-----
- Order Details: see a list of issued refunds inside the order detail screen
- Orders tab: Orders to fulfill badge shows numbers 1-99, and now 99+ for anything over 99. Previously, it was 9+.
- Orders tab: The full total amount is now shown.
- Order Details & Product UI: if a Product name has HTML escape characters, they should be decoded in the app.
- Order Details: if the Order has multiple Products, tapping on any Product should open the same Product now.
- bugfix: the orders badge on tab bar now is correctly refreshed after switching to a store with badge count equal to zero.
- The orders tab now localizes item quantities and the order badge.


3.5
-----
- bugfix: when the app is in the foreground while receiving a push notification, the badge on the Orders tab and Reviews tab should be updated correctly based on the type of the notification.
- bugfix: after logging out and in, the Product list should be loaded to the correct store instead of being empty.
- bugfix: in Contact Support, a message should always be sent successfully now.

3.4
-----
- bugfix: on the Order Details screen, the product quantity title in the 2-column header view aligns to the right now
- bugfix: tapping on a new Order push notification, it used to go to the Reviews tab. Now it should go to the new Order screen
- bugfix: on the Products tab, if tapping on a Product and then switching stores, the old Product details used to remain on the Products tab. Now the Product list is always shown on the Products tab after switching stores.
- Dark mode: colors are updated up to design for the navigation bar, tab bar, Fulfill Order > add tracking icon, Review Details > product link icon.
- bugfix/enhancement: on the Products tab, if there are no Products the "Work In Progress" banner is shown with an image placeholder below now.
- bugfix: the deleted Product Variations should not show up after syncing anymore.
- bugfix: now the shipping address in the Order Detail is hidden if the order contains only virtual products
- bugfix: when logged out, Contact Support should be enabled now after typing a valid email address with an email keyboard type.

3.3
-----
- bugfix: add some padding to an order item image in the Fulfillment view, when no SKU exists
- bugfix: View Billing Information > Contact Details: the email button wouldn't do anything if you don't have an email account configured in the Mail app. Now an option to copy the email address is presented instead of doing nothing.
- bugfix: Fulfill Order screen now displays full customer provided note, instead of cutting it to a single line.
- bugfix: Fixed clipped content on section headings with larger font sizes
- bugfix: Fixed footer overlapping the last row in Settings > About with larger font sizes
- bugfix: the Orders badge on tab bar now is correctly refreshed after switching stores
 
3.2.1
-----
- bugfix: the order detail status and "Begin fulfillment" button now are correctly updated when the order status changes
- bugfix: after adding a new order note, now it appear correctly inside the order detail

3.2
-----
- Experimental: a Products feature switch is visible in Settings > Experimental Features that shows/hides the Products tab with a Work In Progress banner at the top.
- Experimental: if a Product has variations, the variants info are shown on the Product Details that navigates to a list of variations with each price or visibility shown.
- Enhancement: Support for dark mode
- bugfix: Settings no longer convert to partial dark mode.
- Experimental: Support the latest wc-admin plugin release, v0.23.0 and up
 
3.1
-----
- The order detail view now includes the shipping method of the order.
- Enhancement: The Reviews tab now presents all the Product Reviews
- Updated appearance of Order Details - temporarily disabling dark mode.
- bugfix: fixed UI appearance on cells of Order List when tapping with dark mode enabled.
- bugfix: Reviews no longer convert to partial dark mode. Dark mode coming soon!
- bugfix: Order Details now has the right space between cells.
- bugfix: update the new stats endpoint for WC Admin plugin version 0.22+, and notify the user about the minimum plugin version when they cannot see the new stats. It'd be great to also mention this in the App Store release notes: the new stats UI now requires WC Admin plugin version 0.22+.

3.0
-----
- bugfix: for sites with empty site time zone in the API (usually with UTC specified in wp-admin settings) and when the site time zone is not GMT+0, the stats v4 data no longer has the wrong boundaries (example in #1357).
- bugfix: fixed a UI appearance problem on mail composer on iOS 13.
 
2.9
-----
- bugfix: the badge "9+" on the Orders tab doesn't overlap with the tab label on iPhone SE/8 landscape now, and polished based on design spec.
- bugfix: the Top Performers in the new stats page should not have a dark header bar when launching the app in Dark mode.
- Enhancement: preselect current Order status when editing the status with a list of order statuses.
- bugfix: on Orders tab, the order status filter now stays after changing an Order status.
 
2.8
-----
 
2.7
-----
- Enhancement: Enhancements to the Order Details screen, adding more customer information.
- bugfix: the App Logs shouldn't be editable, only copy / paste.
- bugfix: Reviews were not localized.
- bugfix: On log in, some users would see the Continue button but be unable to Continue, due to errors with the account. A new "Try another account" button has been added as an option.
- bugfix: Product Details page was displaying the Price in the wrong currency.
- Enhancement: removed the "New Orders" card from the My store tab, now that the Orders tab displays the same information.
- Added brand new stats page for user with the WooCommerce Admin plugin and provided an option for users to opt in or out directly from the Settings page.
- bugfix: Order Details: icon on "Details" cell for fulfilled order can be wrong.
 
2.6
-----
- bugfix: 9+ orders in the orders badge text is now easier to read
- bugfix: Keep those sign-in bugs coming! We tracked down and fixed a `Log in with Jetpack` issue, where users with a Byte Order Mark in their `wp-config.php` file were returning error responses during API requests. These users would see their store listed in the sign-in screen, but were unable to tap the Continue button.
- bugfix: prevents a potential edge case where the login screen could be dismissed in a future version of iOS.
- bugfix: While tuning up the behind-the-scenes for Order Detail screens, we accidentally lost the ability to automatically download any missing product images. Product image downloads restored!

2.5
-----
- bugfix: on certain devices, pulling down to refresh on Order Details screen used to result in weird UI with misplaced labels. Should be fixed in this release.
- Enhancement: Display a badge in the bottom tab, overlapping the Orders icon, to indicate the number of orders processing.
- Enhancement: The Notifications tab has been replaced by Reviews 

2.4
-----
- New feature: in Order Details > Shipment Tracking, a new action is added to the "more" action menu for copying tracking number.
- Enhancement: updated the footer in Settings to inform users that we're hiring.
- bugfix & improvement: when Jetpack site stats module is turned off or when user has no permission to view site stats, the generic error toast is not shown to the user anymore. Additionally, the visitors stats UI is shown/hidden when the Jetpack module is activated/deactivated respectively.

2.3
-----
- Improvement: improved Dynamic Type support in the body of the notification in the Notifications tab.

2.2
-----
- improvement: opting out of Tracks syncs with WordPress.com
 
2.1
-----
- improvement: improved support for RTL languages in the Dashboard
- enhancement: You can now view product images on orders. Tapping on Products in Orders will present a view-only version of the Product's Details.
 
2.0
-----
- bugfix: dates in the Order Details screen are now localised.
- improvement: improved support for larger font sizes in the login screen
 
1.9
-----
- bugfix: fixes "Unable to load content" error message when attempting to get Top Performers content.
- new feature: You can now manually add shipment tracking to an Order. This feature is for users who have the [Shipment Tracking plugin](https://woocommerce.com/products/shipment-tracking) installed.
- bugfix: fixes Store Picker: some users are unable to continue after logging in.
- bugfix: fixes a crash when the network connection is slow
 
1.8
-----

1.7.1
-----
- Fixed a bug where Order List did not load for some users.
- update: this app supports iOS 12.0 and up.
- improvement: improved support for large text sizes.
- bugfix: fixes Order List not loading for some users.
- bugfix: fixes "Unable to load content" error message when attempting to get Top Performers content.
 
1.7
-----
- improvement: you can now log in using a site address.

1.6
-----
- improvement: Tracking numbers can now be copied to the pasteboard from the order details screen.

1.5
-----
- bugfix: Sometimes Settings would style all the options like "Log Out". No longer happens now.
- bugfix: order status refreshes upon pull-to-refresh in Order Details
- bugfix: payment status label background color showing up beyond rounded border
- improvement: change top performers text from "Total Product Order" to "Total orders" for clarity
- bugfix: fixed an issue on the order details screen where the shipment tracking dates were incorrect

1.4
-----
- bugfix: fix a crash happening on log out
- new feature: Add shipment tracking to Order Details screen
- improvement: The store switcher now allows you to go back to the previous screen without logging you out
- improvement: Custom order status labels are now supported! Instead of just displaying the order status slug and capitalizing the slug, the custom order status label will now be fetched from the server and properly displayed.
- improvement: Filtering by custom order status now supported!
- new feature: You can now manually change the status of an order on the order details screen
- bugfix: correctly flips chevron on Dashboard > New Orders, to support RTL languages.
- bugfix: fixed an issue on the order details screen where the shipment tracking dates were incorrect

1.3
-----
- bugfix: Allows for decimal quantities which some extensions have
- new feature: quick site select. Navigate to Settings > select row with store website.
- improvement: Updated the colors of the bars in the charts for better readability
- improvement: Present an error message with an option to retry when adding a note to an order fails
- improvement: Present an error message with an option to retry when fulfilling an order fails
- bugfix: Log out of the current account right after selecting "Try another account" in store picker
- improvement: Use the store name for the title of the view in "My store" tab
- improvement: Add an alert to let the user know about our new store switcher
- improvement: Display Address in Order Details screen unless every field is empty<|MERGE_RESOLUTION|>--- conflicted
+++ resolved
@@ -1,11 +1,8 @@
 4.5
 -----
 - [*] In Order Details, the item subtotal is now shown on the right side instead of the quantity. The quantity can still be viewed underneath the product name.
-<<<<<<< HEAD
+- [*] Polish the loading state on the product variations screen.
 - [*] When opening a simple product from outside of the Products tab (e.g. from Top Performers section or an order), the product name and ellipsis menu (if the Products feature switch is enabled) should be visible in the navigation bar.
-=======
-- [*] Polish the loading state on the product variations screen.
->>>>>>> 134f3fcb
  
 4.4
 -----
