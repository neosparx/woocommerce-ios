--- conflicted
+++ resolved
@@ -2,16 +2,11 @@
 -----
 - [*] fix: the footer in app Settings is now correctly centered.
 - [*] fix: Products tab: earlier draft products now show up in the same order as in core when sorting by "Newest to Oldest".
-<<<<<<< HEAD
-- [*] enhancement: in product details > price settings, the sale dates can be edited inline in iOS 14 using the new date picker. Also, the sale end date picker editing does not automatically end on changes anymore.
-- [*] enhancement: in order details > add tracking, the date shipped can be edited inline in iOS 14 using the new date picker.
-=======
-- [*] enhancement: in product details > price settings, the sale date pickers can be edited inline in iOS 14 now like in iOS 13 and before. Also, the sale end date picker editing does not automatically end on changes anymore.
+- [*] enhancement: in product details > price settings, the sale dates can be edited inline in iOS 14 using the new date picker. Also, the sale end date picker editing does not automatically end on changes anymore. [https://github.com/woocommerce/woocommerce-ios/pull/3044]
+- [*] enhancement: in order details > add tracking, the date shipped can be edited inline in iOS 14 using the new date picker. [https://github.com/woocommerce/woocommerce-ios/pull/3044]
 - [*] fix: the placeholder views in the top dashboard chart and orders tab do not have unexpected white background color in Dark mode in iOS 14 anymore. [https://github.com/woocommerce/woocommerce-ios/pull/3063]
->>>>>>> d82992e9
-
-
- 
+
+
 5.3
 -----
 - [**] In Settings > Experimental Features, a Products switch is now available for turning Products M4 features on and off (default off). Products M4 features: add a simple/grouped/external product with actions to publish or save as draft.
