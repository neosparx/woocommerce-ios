import Foundation
import WordPressAuthenticator
import WordPressUI



/// Encapsulates all of the interactions with the WordPress Authenticator
///
class AuthenticationManager {

    /// Initializes the WordPress Authenticator.
    ///
    func initialize() {
        let configuration = WordPressAuthenticatorConfiguration(wpcomClientId: ApiCredentials.dotcomAppId,
                                                                wpcomSecret: ApiCredentials.dotcomSecret,
                                                                wpcomScheme: ApiCredentials.dotcomAuthScheme,
                                                                wpcomTermsOfServiceURL: WooConstants.termsOfServiceUrl,
                                                                googleLoginClientId: ApiCredentials.googleClientId,
                                                                googleLoginServerClientId: ApiCredentials.googleServerId,
                                                                googleLoginScheme: ApiCredentials.googleAuthScheme,
                                                                userAgent: UserAgent.defaultUserAgent,
                                                                supportNotificationIndicatorFeatureFlag: false)

        WordPressAuthenticator.initialize(configuration: configuration)
        WordPressAuthenticator.shared.delegate = self
    }

    /// Displays the Login Flow using the specified UIViewController as presenter.
    ///
    func displayAuthentication(from presenter: UIViewController) {
        let prologueViewController = LoginPrologueViewController()

<<<<<<< HEAD
        let navigationController = RotationAwareNavigationViewController(rootViewController: prologueViewController)
=======
        let navigationController = LoginNavigationController(rootViewController: loginViewController)
>>>>>>> 10fcb49f
        presenter.present(navigationController, animated: true, completion: nil)
    }

    /// Handles an Authentication URL Callback. Returns *true* on success.
    ///
    func handleAuthenticationUrl(_ url: URL, options: [UIApplicationOpenURLOptionsKey: Any], rootViewController: UIViewController) -> Bool {
        let source = options[.sourceApplication] as? String
        let annotation = options[.annotation]

        if WordPressAuthenticator.shared.isGoogleAuthUrl(url) {
            return WordPressAuthenticator.shared.handleGoogleAuthUrl(url, sourceApplication: source, annotation: annotation)
        }

        if WordPressAuthenticator.shared.isWordPressAuthUrl(url) {
            return WordPressAuthenticator.shared.handleWordPressAuthUrl(url, allowWordPressComAuth: true, rootViewController: rootViewController)
        }

        return false
    }
}



// MARK: - WordPressAuthenticator Delegate
//
extension AuthenticationManager: WordPressAuthenticatorDelegate {

    /// Indicates if the active Authenticator can be dismissed or not.
    ///
    var dismissActionEnabled: Bool {
        // TODO: Return *true* only if there is no default account already set.
        return false
    }

    /// Indicates whether if the Support Action should be enabled, or not.
    ///
    var supportActionEnabled: Bool {
        // TODO: Wire Zendesk
        return false
    }

    /// Indicates if Support is Enabled.
    ///
    var supportEnabled: Bool {
        // TODO: Wire Zendesk
        return false
    }

    /// Indicates if the Support notification indicator should be displayed.
    ///
    var showSupportNotificationIndicator: Bool {
        // TODO: Wire Zendesk
        return false
    }

    /// Returns Helpshift's Unread Messages Count.
    ///
    var supportBadgeCount: Int {
        // TODO: Wire Zendesk
        return Int.min
    }

    /// Refreshes Helpshift's Unread Count.
    ///
    func refreshSupportBadgeCount() {
        // TODO: Wire Zendesk
    }

    /// Returns an instance of a SupportView, configured to be displayed from a specified Support Source.
    ///
    func presentSupport(from sourceViewController: UIViewController, sourceTag: WordPressSupportSourceTag, options: [String: Any] = [:]) {
        // TODO: Wire Zendesk
    }

    /// Presents Support new request, with the specified ViewController as a source.
    ///
    func presentSupportRequest(from sourceViewController: UIViewController, sourceTag: WordPressSupportSourceTag, options: [String: Any]) {
        // TODO: Wire Zendesk
    }

    /// Presents the Login Epilogue, in the specified NavigationController.
    ///
    func presentLoginEpilogue(in navigationController: UINavigationController, for credentials: WordPressCredentials, onDismiss: @escaping () -> Void) {
        // TODO: Wire Store Picker
    }

    /// Presents the Signup Epilogue, in the specified NavigationController.
    ///
    func presentSignupEpilogue(in navigationController: UINavigationController, for credentials: WordPressCredentials, service: SocialService?) {
        // NO-OP: The current WC version does not support Signup.
    }

    /// Indicates if the Login Epilogue should be presented. This is false only when we're doing a Jetpack Connect, and the new
    /// WordPress.com account has no sites. Capicci?
    ///
    func shouldPresentLoginEpilogue(isJetpackLogin: Bool) -> Bool {
        return false
    }

    /// Indicates if the Signup Epilogue should be displayed.
    ///
    func shouldPresentSignupEpilogue() -> Bool {
        // Note: The current WC version does not support Signup.
        return false
    }

    /// Executed whenever a new WordPress.com account has been created.
    ///
    func createdWordPressComAccount(username: String, authToken: String) {
        // NO-OP: The current WC version does not support Signup.
    }

    /// Synchronizes the specified WordPress Account.
    ///
    func sync(credentials: WordPressCredentials, onCompletion: @escaping (Error?) -> Void) {
        // TODO: Download all of the Account's metadata!
        onCompletion(nil)
    }

    /// Tracks a given Analytics Event.
    ///
    func track(event: WPAnalyticsStat) {
        // TODO: Integrate Tracks
    }

    /// Tracks a given Analytics Event, with the specified properties.
    ///
    func track(event: WPAnalyticsStat, properties: [AnyHashable: Any]) {
        // TODO: Integrate Tracks
    }

    /// Tracks a given Analytics Event, with the specified error.
    ///
    func track(event: WPAnalyticsStat, error: Error) {
        // TODO: Integrate Tracks
    }
}<|MERGE_RESOLUTION|>--- conflicted
+++ resolved
@@ -29,12 +29,8 @@
     ///
     func displayAuthentication(from presenter: UIViewController) {
         let prologueViewController = LoginPrologueViewController()
+        let navigationController = LoginNavigationController(rootViewController: prologueViewController)
 
-<<<<<<< HEAD
-        let navigationController = RotationAwareNavigationViewController(rootViewController: prologueViewController)
-=======
-        let navigationController = LoginNavigationController(rootViewController: loginViewController)
->>>>>>> 10fcb49f
         presenter.present(navigationController, animated: true, completion: nil)
     }
 
