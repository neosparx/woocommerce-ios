import Foundation
import UIKit
import Yosemite
import protocol Storage.StorageManagerType


/// The main file for Order Details data.
///
final class OrderDetailsDataSource: NSObject {

    /// This is only used to pass as a dependency to `OrderDetailsResultsControllers`.
    private let storageManager: StorageManagerType

    private(set) var order: Order
    private let couponLines: [OrderCouponLine]?

    /// Haptic Feedback!
    ///
    private let hapticGenerator = UINotificationFeedbackGenerator()

    /// Sections to be rendered
    ///
    private(set) var sections = [Section]()

    /// Is this order processing?
    ///
    private var isProcessingPayment: Bool {
        return order.status == OrderStatusEnum.processing
    }

    /// Is this order fully refunded?
    ///
    private var isRefundedStatus: Bool {
        return order.status == OrderStatusEnum.refunded
    }

    /// Is the shipment tracking plugin available?
    ///
    var trackingIsReachable: Bool = false

    /// Closure to be executed when the cell was tapped.
    ///
    var onCellAction: ((CellActionType, IndexPath?) -> Void)?

    /// Closure to be executed when the shipping label more menu is tapped.
    ///
    var onShippingLabelMoreMenuTapped: ((_ shippingLabel: ShippingLabel, _ sourceView: UIView) -> Void)?

    /// Closure to be executed when the UI needs to be reloaded.
    ///
    var onUIReloadRequired: (() -> Void)?

    /// Order shipment tracking list
    ///
    var orderTracking: [ShipmentTracking] {
        return resultsControllers.orderTracking
    }

    /// Order statuses list
    ///
    var currentSiteStatuses: [OrderStatus] {
        return resultsControllers.currentSiteStatuses
    }

    /// Products from an Order
    ///
    var products: [Product] {
        return resultsControllers.products
    }

    /// OrderItemsRefund Count
    ///
    var refundedProductsCount: Decimal {
        return AggregateDataHelper.refundedProductsCount(from: refunds)
    }

    /// Refunds on an Order
    ///
    var refunds: [Refund] {
        return resultsControllers.refunds
    }

    private var shippingLabels: [ShippingLabel] = []
    private var shippingLabelOrderItemsAggregator: AggregatedShippingLabelOrderItems = AggregatedShippingLabelOrderItems.empty

    /// Shipping Lines from an Order
    ///
    private var shippingLines: [ShippingLine] {
        return order.shippingLines
    }

    /// First Shipping method from an order
    ///
    private var shippingMethod: String {
        return shippingLines.first?.methodTitle ?? String()
    }

    /// Yosemite.OrderItem
    /// The original list of order items a user purchased
    ///
    var items: [OrderItem] {
        return order.items
    }

    /// Combine refunded order items to show refunded products
    ///
    var refundedProducts: [AggregateOrderItem]? {
        return AggregateDataHelper.combineRefundedProducts(from: refunds)
    }

    /// Calculate the new order item quantities and totals after refunded products have altered the fields
    ///
    var aggregateOrderItems: [AggregateOrderItem] {
        return AggregateDataHelper.combineOrderItems(items, with: refunds)
    }

    /// All the condensed refunds in an order
    ///
    var condensedRefunds: [OrderRefundCondensed] {
        return order.refunds
    }

    /// Notes of an Order
    ///
    var orderNotes: [OrderNote] = [] {
        didSet {
            orderNotesSections = computeOrderNotesSections()
        }
    }

    /// Note from the customer about the order
    ///
    private var customerNote: String {
        return order.customerNote ?? String()
    }

    /// Computed Notes of an Order with note sections
    ///
    private var orderNotesSections: [NoteSection] = []

    private lazy var resultsControllers: OrderDetailsResultsControllers = {
        return OrderDetailsResultsControllers(order: self.order, storageManager: self.storageManager)
    }()

    private lazy var orderNoteAsyncDictionary: AsyncDictionary<Int64, String> = {
        return AsyncDictionary()
    }()

    private lazy var currencyFormatter = CurrencyFormatter(currencySettings: ServiceLocator.currencySettings)

    private let imageService: ImageService = ServiceLocator.imageService

    init(order: Order,
         storageManager: StorageManagerType = ServiceLocator.storageManager) {
        self.storageManager = storageManager
        self.order = order
        self.couponLines = order.coupons

        super.init()
    }

    func update(order: Order) {
        self.order = order
    }

    func configureResultsControllers(onReload: @escaping () -> Void) {
        resultsControllers.configureResultsControllers(onReload: onReload)
    }

    func shippingLabelOrderItem(at indexPath: IndexPath) -> AggregateOrderItem? {
        guard let shippingLabel = shippingLabel(at: indexPath) else {
            return nil
        }
        return shippingLabelOrderItemsAggregator.orderItem(of: shippingLabel, at: indexPath.row)
    }
}


// MARK: - Conformance to UITableViewDataSource
extension OrderDetailsDataSource: UITableViewDataSource {
    func numberOfSections(in tableView: UITableView) -> Int {
        return sections.count
    }

    func tableView(_ tableView: UITableView, numberOfRowsInSection section: Int) -> Int {
        return sections[section].rows.count
    }

    func tableView(_ tableView: UITableView, cellForRowAt indexPath: IndexPath) -> UITableViewCell {
        let row = sections[indexPath.section].rows[indexPath.row]
        let cell = tableView.dequeueReusableCell(withIdentifier: row.reuseIdentifier, for: indexPath)
        configure(cell, for: row, at: indexPath)
        return cell
    }
}


// MARK: - Support for UITableViewDelegate
extension OrderDetailsDataSource {
    func viewForHeaderInSection(_ section: Int, tableView: UITableView) -> UIView? {
        guard let section = sections[safe: section] else {
            return nil
        }

        let reuseIdentifier = section.headerStyle.viewType.reuseIdentifier
        guard let headerView = tableView.dequeueReusableHeaderFooterView(withIdentifier: reuseIdentifier) else {
            assertionFailure("Could not find section header view for reuseIdentifier \(reuseIdentifier)")
            return nil
        }

        switch headerView {
        case let headerView as PrimarySectionHeaderView:
            switch section.headerStyle {
            case .actionablePrimary(let actionConfig):
                headerView.configure(title: section.title, action: actionConfig)
            default:
                headerView.configure(title: section.title)
            }
        case let headerView as TwoColumnSectionHeaderView:
            headerView.leftText = section.title
            headerView.rightText = section.rightTitle
        default:
            assertionFailure("Unexpected headerView type \(headerView.self)")
            return nil
        }

        return headerView
    }
}

// MARK: - Support for UITableViewDataSource

private extension OrderDetailsDataSource {
    func configure(_ cell: UITableViewCell, for row: Row, at indexPath: IndexPath) {
        switch cell {
        case let cell as WooBasicTableViewCell where row == .details:
            configureDetails(cell: cell)
        case let cell as CustomerInfoTableViewCell where row == .shippingAddress:
            configureShippingAddress(cell: cell)
        case let cell as CustomerNoteTableViewCell where row == .customerNote:
            configureCustomerNote(cell: cell)
        case let cell as CustomerNoteTableViewCell where row == .shippingMethod:
            configureShippingMethod(cell: cell)
        case let cell as WooBasicTableViewCell where row == .billingDetail:
            configureBillingDetail(cell: cell)
        case let cell as WooBasicTableViewCell where row == .shippingLabelDetail:
            configureShippingLabelDetail(cell: cell)
        case let cell as TopLeftImageTableViewCell where row == .shippingNotice:
            configureShippingNotice(cell: cell)
        case let cell as TopLeftImageTableViewCell where row == .shippingLabelPrintingInfo:
            configureShippingLabelPrintingInfo(cell: cell)
        case let cell as LeftImageTableViewCell where row == .addOrderNote:
            configureNewNote(cell: cell)
        case let cell as OrderNoteHeaderTableViewCell:
            configureOrderNoteHeader(cell: cell, at: indexPath)
        case let cell as OrderNoteTableViewCell:
            configureOrderNote(cell: cell, at: indexPath)
        case let cell as LedgerTableViewCell:
            configurePayment(cell: cell)
        case let cell as TwoColumnHeadlineFootnoteTableViewCell where row == .customerPaid:
            configureCustomerPaid(cell: cell)
        case let cell as TwoColumnHeadlineFootnoteTableViewCell where row == .refund:
            configureRefund(cell: cell, at: indexPath)
        case let cell as TwoColumnHeadlineFootnoteTableViewCell where row == .netAmount:
            configureNetAmount(cell: cell)
        case let cell as ProductDetailsTableViewCell where row == .orderItem:
            configureOrderItem(cell: cell, at: indexPath)
        case let cell as ProductDetailsTableViewCell where row == .shippingLabelProduct:
            configureShippingLabelProduct(cell: cell, at: indexPath)
        case let cell as ProductDetailsTableViewCell where row == .aggregateOrderItem:
            configureAggregateOrderItem(cell: cell, at: indexPath)
        case let cell as ButtonTableViewCell where row == .fulfillButton:
            configureFulfillmentButton(cell: cell)
        case let cell as ButtonTableViewCell where row == .shippingLabelReprintButton:
            configureReprintShippingLabelButton(cell: cell)
        case let cell as OrderTrackingTableViewCell where row == .tracking:
            configureTracking(cell: cell, at: indexPath)
        case let cell as ImageAndTitleAndTextTableViewCell where row == .shippingLabelTrackingNumber:
            configureShippingLabelTrackingNumber(cell: cell, at: indexPath)
        case let cell as ImageAndTitleAndTextTableViewCell where row == .shippingLabelRefunded:
            configureShippingLabelRefunded(cell: cell, at: indexPath)
        case let cell as LeftImageTableViewCell where row == .trackingAdd:
            configureNewTracking(cell: cell)
        case let cell as SummaryTableViewCell:
            configureSummary(cell: cell)
        case let cell as WooBasicTableViewCell where row == .refundedProducts:
            configureRefundedProducts(cell)
        case let cell as IssueRefundTableViewCell:
            configureIssueRefundButton(cell: cell)
        default:
            fatalError("Unidentified customer info row type")
        }
    }

    private func configureCustomerNote(cell: CustomerNoteTableViewCell) {
        cell.headline = Title.customerNote
        let localizedBody = String.localizedStringWithFormat(
            NSLocalizedString("“%@”",
                              comment: "Customer note, wrapped in quotes"),
            customerNote)
        cell.body = localizedBody
        cell.selectionStyle = .none
    }

    private func configureBillingDetail(cell: WooBasicTableViewCell) {
        cell.bodyLabel?.text = Footer.showBilling
        cell.applyPlainTextStyle()
        cell.accessoryType = .disclosureIndicator
        cell.selectionStyle = .default

        cell.accessibilityTraits = .button
        cell.accessibilityLabel = NSLocalizedString(
            "View Billing Information",
            comment: "Accessibility label for the 'View Billing Information' button"
        )

        cell.accessibilityHint = NSLocalizedString(
            "Show the billing details for this order.",
            comment: "VoiceOver accessibility hint, informing the user that the button can be used to view billing information."
        )
    }

    private func configureShippingNotice(cell: TopLeftImageTableViewCell) {
        let cellTextContent = NSLocalizedString(
            "This order is using extensions to calculate shipping. The shipping methods shown might be incomplete.",
            comment: "Shipping notice row label when there is more than one shipping method")
        cell.imageView?.image = Icons.shippingNoticeIcon
        cell.imageView?.tintColor = .accent
        cell.textLabel?.text = cellTextContent
        cell.selectionStyle = .none

        cell.accessibilityTraits = .staticText
        cell.accessibilityLabel = NSLocalizedString(
            "This order is using extensions to calculate shipping. The shipping methods shown might be incomplete.",
            comment: "Accessibility label for the Shipping notice")
        cell.accessibilityHint = NSLocalizedString("Shipping notice about the order",
                                                    comment: "VoiceOver accessibility label for the shipping notice about the order")
    }

    private func configureNewNote(cell: LeftImageTableViewCell) {
        cell.leftImage = Icons.addNoteIcon
        cell.imageView?.tintColor = .accent
        cell.labelText = Titles.addNoteText

        cell.accessibilityTraits = .button
        cell.accessibilityLabel = NSLocalizedString(
            "Add a note",
            comment: "Accessibility label for the 'Add a note' button"
        )

        cell.accessibilityHint = NSLocalizedString(
            "Composes a new order note.",
            comment: "VoiceOver accessibility hint, informing the user that the button can be used to create a new order note."
        )
    }

    private func configureOrderNoteHeader(cell: OrderNoteHeaderTableViewCell, at indexPath: IndexPath) {
        guard let noteHeader = noteHeader(at: indexPath) else {
            return
        }

        cell.dateCreated = noteHeader.toString(dateStyle: .medium, timeStyle: .none)
    }

    private func configureOrderNote(cell: OrderNoteTableViewCell, at indexPath: IndexPath) {
        guard let note = note(at: indexPath) else {
            return
        }

        cell.isSystemAuthor = note.isSystemAuthor
        cell.isCustomerNote = note.isCustomerNote
        cell.author = note.author
        cell.dateCreated = note.dateCreated.toString(dateStyle: .none, timeStyle: .short)
        cell.contents = orderNoteAsyncDictionary.value(forKey: note.noteID)
    }

    private func configurePayment(cell: LedgerTableViewCell) {
        let paymentViewModel = OrderPaymentDetailsViewModel(order: order)
        cell.configure(with: paymentViewModel)
    }

    private func configureCustomerPaid(cell: TwoColumnHeadlineFootnoteTableViewCell) {
        let paymentViewModel = OrderPaymentDetailsViewModel(order: order)
        cell.leftText = Titles.paidByCustomer
        cell.rightText = paymentViewModel.paymentTotal
        cell.updateFootnoteText(paymentViewModel.paymentSummary)
    }

    private func configureDetails(cell: WooBasicTableViewCell) {
        cell.bodyLabel?.text = Titles.productDetails
        cell.applyPlainTextStyle()
        cell.accessoryImage = nil
        cell.accessoryType = .disclosureIndicator
        cell.selectionStyle = .default
    }

    private func configureRefund(cell: TwoColumnHeadlineFootnoteTableViewCell, at indexPath: IndexPath) {
        let index = indexPath.row - Constants.paymentCell - Constants.paidByCustomerCell
        let condensedRefund = condensedRefunds[index]
        let refund = lookUpRefund(by: condensedRefund.refundID)
        let paymentViewModel = OrderPaymentDetailsViewModel(order: order, refund: refund)

        cell.leftText = Titles.refunded
        cell.setLeftTitleToLinkStyle(true)
        cell.rightText = paymentViewModel.refundAmount
        cell.setRightTitleToLinkStyle(true)
        cell.updateFootnoteText(paymentViewModel.refundSummary)

        cell.accessibilityTraits = .button
        cell.accessibilityLabel = NSLocalizedString(
            "View refund details",
            comment: "Accessibility label for the 'View details' refund button"
        )
        cell.accessibilityHint = NSLocalizedString(
            "Show refund details for this order.",
            comment: "VoiceOver accessibility hint, informing the user that the button can be used to view refund detail information."
        )
    }

    private func configureNetAmount(cell: TwoColumnHeadlineFootnoteTableViewCell) {
        let paymentViewModel = OrderPaymentDetailsViewModel(order: order)

        cell.leftText = Titles.netAmount
        cell.rightText = paymentViewModel.netAmount
        cell.hideFootnote()
    }

    private func configureOrderItem(cell: ProductDetailsTableViewCell, at indexPath: IndexPath) {
        cell.selectionStyle = .default

        let item = items[indexPath.row]
        let product = lookUpProduct(by: item.productOrVariationID)
        let itemViewModel = ProductDetailsCellViewModel(item: item,
                                                        currency: order.currency,
                                                        product: product)
        cell.configure(item: itemViewModel, imageService: imageService)
    }

    private func configureShippingLabelDetail(cell: WooBasicTableViewCell) {
        cell.bodyLabel?.text = Footer.showShippingLabelDetails
        cell.applyPlainTextStyle()
        cell.accessoryType = .disclosureIndicator
        cell.selectionStyle = .default

        cell.accessibilityTraits = .button
        cell.accessibilityLabel = NSLocalizedString(
            "View Shipment Details",
            comment: "Accessibility label for the 'View Shipment Details' button"
        )

        cell.accessibilityHint = NSLocalizedString(
            "Show the shipment details for this shipping label.",
            comment: "VoiceOver accessibility hint, informing the user that the button can be used to view shipping label shipment details."
        )
    }

    private func configureShippingLabelPrintingInfo(cell: TopLeftImageTableViewCell) {
        cell.imageView?.image = .infoOutlineFootnoteImage
        cell.imageView?.tintColor = .systemColor(.secondaryLabel)
        cell.textLabel?.text = Title.shippingLabelPrintingInfoAction
        cell.textLabel?.textColor = .systemColor(.secondaryLabel)
        cell.textLabel?.applyFootnoteStyle()
        cell.selectionStyle = .default

        cell.accessibilityTraits = .button
        cell.accessibilityLabel = Title.shippingLabelPrintingInfoAction
        cell.accessibilityHint =
            NSLocalizedString("Tap to show instructions on how to print a shipping label on the mobile device",
                              comment:
                                "VoiceOver accessibility hint for the row that shows instructions on how to print a shipping label on the mobile device")
    }

    private func configureShippingLabelProduct(cell: ProductDetailsTableViewCell, at indexPath: IndexPath) {
        cell.selectionStyle = .default

        guard let shippingLabel = shippingLabel(at: indexPath),
              let orderItem = shippingLabelOrderItemsAggregator.orderItem(of: shippingLabel, at: indexPath.row) else {
            assertionFailure("Cannot access shipping label and/or order item at \(indexPath)")
            return
        }

        let itemViewModel = ProductDetailsCellViewModel(aggregateItem: orderItem, currency: order.currency)
        cell.configure(item: itemViewModel, imageService: imageService)
    }

    private func configureShippingLabelTrackingNumber(cell: ImageAndTitleAndTextTableViewCell, at indexPath: IndexPath) {
        guard let shippingLabel = shippingLabel(at: indexPath) else {
            return
        }

        let viewModel = ImageAndTitleAndTextTableViewCell.ViewModel(title: Title.shippingLabelTrackingNumberTitle,
                                                                    text: shippingLabel.trackingNumber,
                                                                    textTintColor: nil,
                                                                    image: .locationImage,
                                                                    imageTintColor: .primary,
                                                                    numberOfLinesForTitle: 0,
                                                                    numberOfLinesForText: 0,
                                                                    isActionable: false)
        cell.updateUI(viewModel: viewModel)

        let actionButton = UIButton(type: .detailDisclosure)
        actionButton.applyIconButtonStyle(icon: .moreImage)
        actionButton.on(.touchUpInside) { [weak self] sender in
            self?.onCellAction?(.shippingLabelTrackingMenu(shippingLabel: shippingLabel, sourceView: sender), nil)
        }
        cell.accessoryView = actionButton
    }

    private func configureShippingLabelRefunded(cell: ImageAndTitleAndTextTableViewCell, at indexPath: IndexPath) {
        guard let shippingLabel = shippingLabel(at: indexPath), let refund = shippingLabel.refund else {
            return
        }

        let title = String.localizedStringWithFormat(Title.shippingLabelRefundedTitleFormat, shippingLabel.serviceName)
        let refundedAmount = currencyFormatter.formatAmount(Decimal(shippingLabel.refundableAmount), with: shippingLabel.currency) ?? ""
        let dateRequested = refund.dateRequested.toString(dateStyle: .medium, timeStyle: .short)
        let text = String.localizedStringWithFormat(Title.shippingLabelRefundedDetailsFormat, refundedAmount, dateRequested)
        let viewModel = ImageAndTitleAndTextTableViewCell.ViewModel(title: title,
                                                                    text: text,
                                                                    textTintColor: nil,
                                                                    image: .locationImage,
                                                                    imageTintColor: .primary,
                                                                    numberOfLinesForTitle: 0,
                                                                    numberOfLinesForText: 0,
                                                                    isActionable: false)
        cell.updateUI(viewModel: viewModel)
    }

    private func configureReprintShippingLabelButton(cell: ButtonTableViewCell) {
        cell.configure(style: .secondary, title: Titles.reprintShippingLabel) {
            // TODO-2174: reprint shipping label UX
        }
    }

    private func shippingLabel(at indexPath: IndexPath) -> ShippingLabel? {
        guard let firstShippingLabelSectionIndex = sections.firstIndex(where: { $0.category == .shippingLabel }) else {
            return nil
        }
        let shippingLabelIndex = indexPath.section - firstShippingLabelSectionIndex
        return shippingLabels[shippingLabelIndex]
    }

    private func configureAggregateOrderItem(cell: ProductDetailsTableViewCell, at indexPath: IndexPath) {
        cell.selectionStyle = .default

        let aggregateItem = aggregateOrderItems[indexPath.row]
        let product = lookUpProduct(by: aggregateItem.productOrVariationID)
        let itemViewModel = ProductDetailsCellViewModel(aggregateItem: aggregateItem,
                                                        currency: order.currency,
                                                        product: product)

        cell.configure(item: itemViewModel, imageService: imageService)
    }

    private func configureRefundedProducts(_ cell: WooBasicTableViewCell) {
        let singular = NSLocalizedString("%@ Item",
                                         comment: "1 Item")
        let plural = NSLocalizedString("%@ Items",
                                       comment: "For example, '5 Items'")
        let productText = String.pluralize(refundedProductsCount, singular: singular, plural: plural)

        cell.bodyLabel?.text = productText
        cell.applyPlainTextStyle()
        cell.accessoryType = .disclosureIndicator
        cell.selectionStyle = .default

        cell.accessibilityTraits = .button
        cell.accessibilityLabel = NSLocalizedString(
            "View refunded order items",
            comment: "Accessibility label for the '<number> Products' button"
        )

        cell.accessibilityHint = NSLocalizedString(
            "Show a list of refunded order items for this order.",
            comment: "VoiceOver accessibility hint, informing the user that the button can be used to view billing information."
        )
    }

    private func configureFulfillmentButton(cell: ButtonTableViewCell) {
        cell.configure(title: Titles.fulfillTitle) { [weak self] in
            self?.onCellAction?(.fulfill, nil)
        }
    }

    private func configureIssueRefundButton(cell: IssueRefundTableViewCell) {
        cell.onIssueRefundTouchUp = { [weak self] in
            self?.onCellAction?(.issueRefund, nil)
        }
    }

    private func configureTracking(cell: OrderTrackingTableViewCell, at indexPath: IndexPath) {
        guard let tracking = orderTracking(at: indexPath) else {
            return
        }

        cell.topText = tracking.trackingProvider
        cell.middleText = tracking.trackingNumber

        cell.onEllipsisTouchUp = { [weak self] in
            self?.onCellAction?(.tracking, indexPath)
        }

        if let dateShipped = tracking.dateShipped?.toString(dateStyle: .long, timeStyle: .none) {
            cell.bottomText = String.localizedStringWithFormat(
                NSLocalizedString("Shipped %@",
                                  comment: "Date an item was shipped"),
                dateShipped)
        } else {
            cell.bottomText = NSLocalizedString("Not shipped yet",
                                                comment: "Order details > tracking. " +
                " This is where the shipping date would normally display.")
        }
    }

    private func configureNewTracking(cell: LeftImageTableViewCell) {
        let cellTextContent = NSLocalizedString("Add Tracking", comment: "Add Tracking row label")
        cell.leftImage = .addOutlineImage
        cell.imageView?.tintColor = .accent
        cell.labelText = cellTextContent

        cell.accessibilityTraits = .button
        cell.accessibilityLabel = NSLocalizedString(
            "Add a tracking",
            comment: "Accessibility label for the 'Add a tracking' button"
        )

        cell.accessibilityHint = NSLocalizedString(
            "Adds tracking to an order.",
            comment: "VoiceOver accessibility hint, informing the user that the button can be used to add tracking to an order. Should end with a period."
        )
    }

    private func configureShippingAddress(cell: CustomerInfoTableViewCell) {
        let shippingAddress = order.shippingAddress

        cell.title = NSLocalizedString("Shipping details",
                                       comment: "Shipping title for customer info cell")
        cell.name = shippingAddress?.fullNameWithCompany
        cell.address = shippingAddress?.formattedPostalAddress ??
            NSLocalizedString(
                "No address specified.",
                comment: "Order details > customer info > shipping details. " +
                "This is where the address would normally display."
        )
    }

    private func configureShippingMethod(cell: CustomerNoteTableViewCell) {
        cell.headline = NSLocalizedString("Shipping Method",
                                          comment: "Shipping method title for customer info cell")
        cell.body = shippingMethod.strippedHTML
        cell.selectionStyle = .none
    }

    private func configureSummary(cell: SummaryTableViewCell) {
        let cellViewModel = SummaryTableViewCellViewModel(
            order: order,
            status: lookUpOrderStatus(for: order)
        )

        cell.configure(cellViewModel)

        cell.onEditTouchUp = { [weak self] in
            self?.onCellAction?(.summary, nil)
        }
    }
}


// MARK: - Lookup orders and statuses
extension OrderDetailsDataSource {
    func lookUpOrderStatus(for order: Order) -> OrderStatus? {
        return currentSiteStatuses.filter({$0.status == order.status}).first
    }

    func lookUpProduct(by productID: Int64) -> Product? {
        return products.filter({ $0.productID == productID }).first
    }

    func lookUpRefund(by refundID: Int64) -> Refund? {
        return refunds.filter({ $0.refundID == refundID }).first
    }

    func isMultiShippingLinesAvailable(for order: Order) -> Bool {
        return shippingLines.count > 1
    }
}


// MARK: - Sections
extension OrderDetailsDataSource {
    /// Setup: Sections
    ///
    /// CustomerInformation Behavior:
    /// When: Customer Note == nil          >>> Hide Customer Note
    /// When: Shipping == nil               >>> Display: Shipping = "No address specified"
    ///
    func reloadSections() {
        // Freezes any data that require lookup after the sections are reloaded, in case the data from a ResultsController changes before the next reload.
        shippingLabels = resultsControllers.shippingLabels
        shippingLabelOrderItemsAggregator = AggregatedShippingLabelOrderItems(shippingLabels: shippingLabels,
                                                                                   orderItems: items,
                                                                                   products: products,
                                                                                   productVariations: resultsControllers.productVariations)

        let summary = Section(category: .summary, row: .summary)

        let shippingNotice: Section? = {
            // Hide the shipping method warning if order contains only virtual products
            // or if the order contains only one shipping method
            if isMultiShippingLinesAvailable(for: order) == false {
                return nil
            }

            return Section(category: .shippingNotice, title: nil, rightTitle: nil, footer: nil, rows: [.shippingNotice])
        }()

        let products: Section? = {
            if items.isEmpty {
                return nil
            }

            var rows = [Row]()

            if refundedProductsCount > 0 {
                rows = Array(repeating: .aggregateOrderItem, count: aggregateOrderItems.count)
            } else {
                rows = Array(repeating: .orderItem, count: items.count)
            }

            if isProcessingPayment {
                rows.append(.fulfillButton)
            } else if isRefundedStatus == false {
                rows.append(.details)
            }

            if rows.count == 0 {
                return nil
            }

            return Section(category: .products, title: Localization.pluralizedProducts(count: items.count), rightTitle: nil, rows: rows, headerStyle: .primary)
        }()

        let refundedProducts: Section? = {
            // Refunds on
            guard refundedProductsCount > 0 else {
                return nil
            }

            let row: Row = .refundedProducts

            return Section(category: .refundedProducts, title: Title.refundedProducts, row: row)
        }()

        let shippingLabelSections: [Section] = {
            guard ServiceLocator.featureFlagService.isFeatureFlagEnabled(.shippingLabelsRelease1) else {
                return []
            }

            guard shippingLabels.isNotEmpty else {
                return []
            }

            let sections = shippingLabels.enumerated().map { index, shippingLabel -> Section in
                let title = String.localizedStringWithFormat(Title.shippingLabelPackageFormat, index + 1)
                let isRefunded = shippingLabel.refund != nil
                let rows: [Row]
                let headerStyle: Section.HeaderStyle
                if isRefunded {
                    rows = [.shippingLabelRefunded, .shippingLabelDetail]
                    headerStyle = .primary
                } else {
                    // TODO-2167: show printing instructions
                    let orderItemsCount = shippingLabelOrderItemsAggregator.orderItems(of: shippingLabel).count
                    rows = Array(repeating: .shippingLabelProduct, count: orderItemsCount)
                        + [.shippingLabelReprintButton, .shippingLabelPrintingInfo, .shippingLabelTrackingNumber, .shippingLabelDetail]
                    let headerActionConfig = PrimarySectionHeaderView.ActionConfiguration(image: .moreImage) { [weak self] sourceView in
                        self?.onShippingLabelMoreMenuTapped?(shippingLabel, sourceView)
                    }
                    headerStyle = .actionablePrimary(actionConfig: headerActionConfig)
                }
                return Section(category: .shippingLabel, title: title, rows: rows, headerStyle: headerStyle)
            }
            return sections
        }()

        let customerInformation: Section = {
            var rows: [Row] = []

            if customerNote.isEmpty == false {
                rows.append(.customerNote)
            }

            let orderContainsOnlyVirtualProducts = self.products.filter { (product) -> Bool in
                return items.first(where: { $0.productID == product.productID}) != nil
            }.allSatisfy { $0.virtual == true }

            if order.shippingAddress != nil && orderContainsOnlyVirtualProducts == false {
                rows.append(.shippingAddress)
            }
            if shippingLines.count > 0 {
                rows.append(.shippingMethod)
            }
            rows.append(.billingDetail)

            return Section(category: .customerInformation, title: Title.information, rows: rows)
        }()

        let payment: Section = {
            var rows: [Row] = [.payment, .customerPaid]
            if order.refunds.count > 0 {
                let refunds = Array<Row>(repeating: .refund, count: order.refunds.count)
                rows.append(contentsOf: refunds)
                rows.append(.netAmount)
            }

            if !isRefundedStatus {
                rows.append(.issueRefundButton)
            }

            return Section(category: .payment, title: Title.payment, rows: rows)
        }()

        let tracking: Section? = {
            guard orderTracking.count > 0 else {
                return nil
            }

            let rows: [Row] = Array(repeating: .tracking, count: orderTracking.count)
            return Section(category: .tracking, title: Title.tracking, rows: rows)
        }()

        let addTracking: Section? = {
            // Hide the section if the shipment
            // tracking plugin is not installed
            guard trackingIsReachable else {
                return nil
            }

            let title = orderTracking.count == 0 ? NSLocalizedString("Optional Tracking Information", comment: "") : nil
            let row = Row.trackingAdd

            return Section(category: .addTracking, title: title, rightTitle: nil, rows: [row])
        }()

        let notes: Section = {
            let rows = [.addOrderNote] + orderNotesSections.map {$0.row}
            return Section(category: .notes, title: Title.notes, rows: rows)
        }()

        sections = ([summary,
                    shippingNotice,
                    products] +
                    shippingLabelSections +
                    [refundedProducts,
                    payment,
                    customerInformation,
                    tracking,
                    addTracking,
                    notes]).compactMap { $0 }

        updateOrderNoteAsyncDictionary(orderNotes: orderNotes)
    }

    func refund(at indexPath: IndexPath) -> Refund? {
        let index = indexPath.row - Constants.paymentCell - Constants.paidByCustomerCell
        let condensedRefund = order.refunds[index]
        let refund = refunds.first { $0.refundID == condensedRefund.refundID }

        guard let refundFound = refund else {
            return nil
        }

        return refundFound
    }

    private func updateOrderNoteAsyncDictionary(orderNotes: [OrderNote]) {
        orderNoteAsyncDictionary.clear()
        for orderNote in orderNotes {
            let calculation = { () -> (String) in
                return orderNote.note.strippedHTML
            }
            let onSet = { [weak self] (note: String?) -> () in
                guard note != nil else {
                    return
                }
                self?.onUIReloadRequired?()
            }
            orderNoteAsyncDictionary.calculate(forKey: orderNote.noteID,
                                               operation: calculation,
                                               onCompletion: onSet)
        }
    }

    func rowAtIndexPath(_ indexPath: IndexPath) -> Row {
        return sections[indexPath.section].rows[indexPath.row]
    }

    func noteHeader(at indexPath: IndexPath) -> Date? {
        // We need to subtract by one because the first order note row is the "Add Order" cell
        let noteHeaderIndex = indexPath.row - Constants.addOrderCell
        guard orderNotesSections.indices.contains(noteHeaderIndex) else {
            return nil
        }

        return orderNotesSections[noteHeaderIndex].date
    }

    func note(at indexPath: IndexPath) -> OrderNote? {
        // We need to subtract by one because the first order note row is the "Add Order" cell
        let noteIndex = indexPath.row - Constants.addOrderCell
        guard orderNotesSections.indices.contains(noteIndex) else {
            return nil
        }

        return orderNotesSections[noteIndex].orderNote
    }

    func orderTracking(at indexPath: IndexPath) -> ShipmentTracking? {
        let orderIndex = indexPath.row
        guard orderTracking.indices.contains(orderIndex) else {
            return nil
        }

        return orderTracking[orderIndex]
    }

    /// Sends the provided Row's text data to the pasteboard
    ///
    /// - Parameter indexPath: IndexPath to copy text data from
    ///
    func copyText(at indexPath: IndexPath) {
        let row = rowAtIndexPath(indexPath)

        switch row {
        case .shippingAddress:
            sendToPasteboard(order.shippingAddress?.fullNameWithCompanyAndAddress)
        case .tracking:
            sendToPasteboard(orderTracking(at: indexPath)?.trackingNumber, includeTrailingNewline: false)
        default:
            break // We only send text to the pasteboard from the address rows right meow
        }
    }

    /// Sends the provided text to the general pasteboard and triggers a success haptic. If the text param
    /// is nil, nothing is sent to the pasteboard.
    ///
    /// - Parameter
    ///   - text: string value to send to the pasteboard
    ///   - includeTrailingNewline: If true, insert a trailing newline; defaults to true
    ///
    func sendToPasteboard(_ text: String?, includeTrailingNewline: Bool = true) {
        guard var text = text, text.isEmpty == false else {
            return
        }

        if includeTrailingNewline {
            text += "\n"
        }

        UIPasteboard.general.string = text
        hapticGenerator.notificationOccurred(.success)
    }

    /// Checks if copying the row data at the provided indexPath is allowed
    ///
    /// - Parameter indexPath: index path of the row to check
    /// - Returns: true is copying is allowed, false otherwise
    ///
    func checkIfCopyingIsAllowed(for indexPath: IndexPath) -> Bool {
        let row = rowAtIndexPath(indexPath)
        switch row {
        case .shippingAddress:
            if let _ = order.shippingAddress {
                return true
            }
        case .tracking:
            if orderTracking(at: indexPath)?.trackingNumber.isEmpty == false {
                return true
            }
        default:
            break
        }

        return false
    }

    func computeOrderNotesSections() -> [NoteSection] {
        var sections: [NoteSection] = []

        for order in orderNotes {
            if sections.contains(where: { (section) -> Bool in
                return Calendar.current.isDate(section.date, inSameDayAs: order.dateCreated) && section.row == .orderNoteHeader
            }) {
                let orderToAppend = NoteSection(row: .orderNote, date: order.dateCreated, orderNote: order)
                sections.append(orderToAppend)
            }
            else {
                let sectionToAppend = NoteSection(row: .orderNoteHeader, date: order.dateCreated, orderNote: order)
                let orderToAppend = NoteSection(row: .orderNote, date: order.dateCreated, orderNote: order)
                sections.append(contentsOf: [sectionToAppend, orderToAppend])
            }
        }

        return sections
    }
}


// MARK: - Constants
extension OrderDetailsDataSource {
    enum Titles {
        static let productDetails = NSLocalizedString("Details",
                                                      comment: "The row label to tap for a detailed product list")
        static let fulfillTitle = NSLocalizedString("Begin Fulfillment",
                                                    comment: "Begin fulfill order button title")
        static let addNoteText = NSLocalizedString("Add a note",
                                                   comment: "Button text for adding a new order note")
        static let paidByCustomer = NSLocalizedString("Paid By Customer",
                                                      comment: "The title for the customer payment cell")
        static let refunded = NSLocalizedString("Refunded",
                                                comment: "The title for the refunded amount cell")
        static let netAmount = NSLocalizedString("Net", comment: "The title for the net amount paid cell")
        static let reprintShippingLabel = NSLocalizedString("Reprint Shipping Label", comment: "Text on the button that reprints a shipping label")
    }

    enum Icons {
        static let addNoteIcon = UIImage.addOutlineImage
        static let shippingNoticeIcon = UIImage.noticeImage
    }

    enum Title {
        static let products = NSLocalizedString("Products", comment: "Product section title if there is more than one product.")
        static let product = NSLocalizedString("Product", comment: "Product section title if there is only one product.")
        static let refundedProducts = NSLocalizedString("Refunded Products", comment: "Section title")
        static let tracking = NSLocalizedString("Tracking", comment: "Order tracking section title")
        static let customerNote = NSLocalizedString("Customer Provided Note", comment: "Customer note section title")
        static let information = NSLocalizedString("Customer", comment: "Customer info section title")
        static let payment = NSLocalizedString("Payment", comment: "Payment section title")
        static let notes = NSLocalizedString("Order Notes", comment: "Order notes section title")
        static let shippingLabelPackageFormat =
            NSLocalizedString("Package %d",
                              comment: "Order shipping label package section title format. The number indicates the index of the shipping label package.")
<<<<<<< HEAD
        static let shippingLabelTrackingNumberTitle = NSLocalizedString("Tracking number", comment: "Order shipping label tracking number row title.")
        static let shippingLabelRefundedDetailsFormat =
            NSLocalizedString("%1$@ • %2$@",
                              comment: "Order refunded shipping label title. The first variable shows the refunded amount (e.g. $12.90). " +
                                "The second variable shows the requested date (e.g. Jan 12, 2020 12:34 PM).")
        static let shippingLabelRefundedTitleFormat =
            NSLocalizedString("%@ label refund requested",
                              comment: "Order refunded shipping label title. The string variable shows the shipping label service name (e.g. USPS).")
=======
        static let shippingLabelPrintingInfoAction =
            NSLocalizedString("Don’t know how to print from your phone?",
                              comment: "Title of button in order details > shipping label that shows the instructions on how to print " +
                                "a shipping label on the mobile device.")
>>>>>>> ccc0675b
    }

    enum Footer {
        static let showBilling = NSLocalizedString("View Billing Information",
                                                   comment: "Button on bottom of Customer's information to show the billing details")
        static let showShippingLabelDetails = NSLocalizedString("View Shipment Details",
                                                                comment: "Button on bottom of shipping label package card to show shipping details")
    }

    struct Section {
        enum Category {
            case summary
            case shippingNotice
            case products
            case shippingLabel
            case refundedProducts
            case payment
            case customerInformation
            case tracking
            case addTracking
            case notes
        }

        /// The table header style of a `Section`.
        ///
        enum HeaderStyle {
            /// Uses the PrimarySectionHeaderView
            case primary
            /// Uses the PrimarySectionHeaderView with action configuration
            case actionablePrimary(actionConfig: PrimarySectionHeaderView.ActionConfiguration)
            /// Uses the TwoColumnSectionHeaderView
            case twoColumn

            /// The type of `UITableViewHeaderFooterView` to use for this style.
            ///
            var viewType: UITableViewHeaderFooterView.Type {
                switch self {
                case .primary, .actionablePrimary:
                    return PrimarySectionHeaderView.self
                case .twoColumn:
                    return TwoColumnSectionHeaderView.self
                }
            }
        }

        let category: Category
        let title: String?
        let rightTitle: String?
        let footer: String?
        let rows: [Row]
        let headerStyle: HeaderStyle

        init(category: Category,
             title: String? = nil,
             rightTitle: String? = nil,
             footer: String? = nil,
             rows: [Row],
             headerStyle: HeaderStyle = .twoColumn) {
            self.category = category
            self.title = title
            self.rightTitle = rightTitle
            self.footer = footer
            self.rows = rows
            self.headerStyle = headerStyle
        }

        init(category: Category,
             title: String? = nil,
             rightTitle: String? = nil,
             footer: String? = nil,
             row: Row,
             headerStyle: HeaderStyle = .twoColumn) {
            self.init(category: category, title: title, rightTitle: rightTitle, footer: footer, rows: [row], headerStyle: headerStyle)
        }
    }

    struct NoteSection {
        let row: Row
        let date: Date
        let orderNote: OrderNote

        init(row: Row, date: Date, orderNote: OrderNote) {
            self.row = row
            self.date = date
            self.orderNote = orderNote
        }
    }

    /// Rows listed in the order they appear on screen
    ///
    enum Row {
        case summary
        case orderItem
        case aggregateOrderItem
        case fulfillButton
        case details
        case refundedProducts
        case issueRefundButton
        case customerNote
        case shippingAddress
        case shippingMethod
        case billingDetail
        case payment
        case customerPaid
        case refund
        case netAmount
        case tracking
        case trackingAdd
        case shippingLabelDetail
        case shippingLabelPrintingInfo
        case shippingLabelProduct
        case shippingLabelRefunded
        case shippingLabelReprintButton
        case shippingLabelTrackingNumber
        case shippingNotice
        case addOrderNote
        case orderNoteHeader
        case orderNote

        var reuseIdentifier: String {
            switch self {
            case .summary:
                return SummaryTableViewCell.reuseIdentifier
            case .orderItem:
                return ProductDetailsTableViewCell.reuseIdentifier
            case .aggregateOrderItem:
                return ProductDetailsTableViewCell.reuseIdentifier
            case .fulfillButton:
                return ButtonTableViewCell.reuseIdentifier
            case .details:
                return WooBasicTableViewCell.reuseIdentifier
            case .refundedProducts:
                return WooBasicTableViewCell.reuseIdentifier
            case .issueRefundButton:
                return IssueRefundTableViewCell.reuseIdentifier
            case .customerNote:
                return CustomerNoteTableViewCell.reuseIdentifier
            case .shippingAddress:
                return CustomerInfoTableViewCell.reuseIdentifier
            case .shippingMethod:
                return CustomerNoteTableViewCell.reuseIdentifier
            case .billingDetail:
                return WooBasicTableViewCell.reuseIdentifier
            case .payment:
                return LedgerTableViewCell.reuseIdentifier
            case .customerPaid:
                return TwoColumnHeadlineFootnoteTableViewCell.reuseIdentifier
            case .refund:
                return TwoColumnHeadlineFootnoteTableViewCell.reuseIdentifier
            case .netAmount:
                return TwoColumnHeadlineFootnoteTableViewCell.reuseIdentifier
            case .tracking:
                return OrderTrackingTableViewCell.reuseIdentifier
            case .trackingAdd:
                return LeftImageTableViewCell.reuseIdentifier
            case .shippingLabelDetail:
                return WooBasicTableViewCell.reuseIdentifier
            case .shippingLabelPrintingInfo:
                return TopLeftImageTableViewCell.reuseIdentifier
            case .shippingLabelProduct:
                return ProductDetailsTableViewCell.reuseIdentifier
            case .shippingLabelTrackingNumber, .shippingLabelRefunded:
                return ImageAndTitleAndTextTableViewCell.reuseIdentifier
            case .shippingLabelReprintButton:
                return ButtonTableViewCell.reuseIdentifier
            case .shippingNotice:
                return TopLeftImageTableViewCell.reuseIdentifier
            case .addOrderNote:
                return LeftImageTableViewCell.reuseIdentifier
            case .orderNoteHeader:
                return OrderNoteHeaderTableViewCell.reuseIdentifier
            case .orderNote:
                return OrderNoteTableViewCell.reuseIdentifier
            }
        }
    }

    enum CellActionType {
        case fulfill
        case tracking
        case summary
        case issueRefund
        case shippingLabelTrackingMenu(shippingLabel: ShippingLabel, sourceView: UIView)
    }

    struct Constants {
        static let addOrderCell = 1
        static let paymentCell = 1
        static let paidByCustomerCell = 1
    }
}

// MARK: - Private Utils

private extension OrderDetailsDataSource {
    enum Localization {
        static func pluralizedProducts(count: Int) -> String {
            count > 1 ? Title.products : Title.product
        }
    }
}<|MERGE_RESOLUTION|>--- conflicted
+++ resolved
@@ -1040,7 +1040,6 @@
         static let shippingLabelPackageFormat =
             NSLocalizedString("Package %d",
                               comment: "Order shipping label package section title format. The number indicates the index of the shipping label package.")
-<<<<<<< HEAD
         static let shippingLabelTrackingNumberTitle = NSLocalizedString("Tracking number", comment: "Order shipping label tracking number row title.")
         static let shippingLabelRefundedDetailsFormat =
             NSLocalizedString("%1$@ • %2$@",
@@ -1049,12 +1048,10 @@
         static let shippingLabelRefundedTitleFormat =
             NSLocalizedString("%@ label refund requested",
                               comment: "Order refunded shipping label title. The string variable shows the shipping label service name (e.g. USPS).")
-=======
         static let shippingLabelPrintingInfoAction =
             NSLocalizedString("Don’t know how to print from your phone?",
                               comment: "Title of button in order details > shipping label that shows the instructions on how to print " +
                                 "a shipping label on the mobile device.")
->>>>>>> ccc0675b
     }
 
     enum Footer {
