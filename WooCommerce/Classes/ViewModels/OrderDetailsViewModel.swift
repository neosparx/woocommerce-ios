import Foundation
import UIKit
import Gridicons

class OrderDetailsViewModel {
    private let order: Order
    private let couponLines: [CouponLine]?

    let addNoteIcon: UIImage
    let addNoteText: String
    var orderNotes = [OrderNoteViewModel]()

    init(order: Order) {
<<<<<<< HEAD
        summaryTitle = "#\(order.number) \(order.shippingAddress.firstName) \(order.shippingAddress.lastName)"
        dateCreated = String.localizedStringWithFormat(NSLocalizedString("Created %@", comment: "Order created date"), order.dateCreatedString) //FIXME: use a formatted date instead of raw timestamp
        paymentStatus = order.status.description
        paymentBackgroundColor = order.status.backgroundColor // MVVM: who should own color responsibilities? Maybe address this down the road.
        paymentBorderColor = order.status.borderColor // same here
        customerNote = order.customerNote
        shippingViewModel = ContactViewModel(with: order.shippingAddress, contactType: ContactType.shipping)
        shippingAddress = shippingViewModel.formattedAddress
        billingViewModel = ContactViewModel(with: order.billingAddress, contactType: ContactType.billing)
        billingAddress = billingViewModel.formattedAddress

        addNoteIcon = Gridicon.iconOfType(.addOutline)
        addNoteText = NSLocalizedString("Add a note", comment: "Button text for adding a new order note")
        if let notes = order.notes {
            for note in notes {
                let noteViewModel = OrderNoteViewModel(with: note)
                orderNotes.append(noteViewModel)
            }
        }
=======
        self.order = order
        self.couponLines = order.couponLines
    }

    var summaryTitle: String {
        return "#\(order.number) \(order.shippingAddress.firstName) \(order.shippingAddress.lastName)"
    }

    var dateCreated: String {
        return String.localizedStringWithFormat(NSLocalizedString("Created %@", comment: "Order created date"), order.dateCreatedString) //FIXME: use a formatted date instead of raw timestamp
    }

    var paymentStatus: String {
        return order.status.description
    }

    var paymentBackgroundColor: UIColor {
        return order.status.backgroundColor // MVVM: who should own color responsibilities? Maybe address this down the road.
    }

    var paymentBorderColor: CGColor {
        return order.status.borderColor // same here
    }

    var customerNote: String? {
        return order.customerNote
    }

    var shippingViewModel: ContactViewModel {
        return ContactViewModel(with: order.shippingAddress, contactType: ContactType.shipping)
    }
    var shippingAddress: String? {
        return shippingViewModel.formattedAddress
    }

    private(set) lazy var billingViewModel = ContactViewModel(with: order.billingAddress, contactType: ContactType.billing)
    private(set) lazy var billingAddress = billingViewModel.formattedAddress

    let subtotalLabel = NSLocalizedString("Subtotal", comment: "Subtotal label for payment view")

    var subtotalValue: String {
        return order.currencySymbol + order.subtotal
    }

    var discountLabel: String? {
        return summarizeCoupons(from: couponLines)
    }

    var discountValue: String? {
        return Double(order.discountTotal) != 0 ? "−" + order.currencySymbol + order.discountTotal : nil
    }

    var shippingLabel: String {
        return NSLocalizedString("Shipping", comment: "Shipping label for payment view")
    }

    var shippingValue: String {
        return order.currencySymbol + order.shippingTotal
    }

    var taxesLabel: String? {
        return Double(order.totalTax) != 0 ? NSLocalizedString("Taxes", comment: "Taxes label for payment view") : nil
    }

    var taxesValue: String? {
        return Double(order.totalTax) != 0 ? order.currencySymbol + order.totalTax : nil
    }

    var totalLabel: String {
        return NSLocalizedString("Total", comment: "Total label for payment view")
    }

    var totalValue: String {
        return order.currencySymbol + order.total
    }

    var paymentSummary: String {
        return NSLocalizedString("Payment of \(totalValue) received via \(order.paymentMethodTitle)", comment: "Payment of <currency symbol><payment total> received via (payment method title)")
    }

    /// MARK: Private
    ///
    private func summarizeCoupons(from lines: [CouponLine]?) -> String? {
        guard let couponLines = lines else {
            return nil
        }

        let output = couponLines.reduce("") { (output, line) in
            let prefix = output.isEmpty ? "" : ","
            return output + prefix + line.code
        }

        guard !output.isEmpty else {
            return nil
        }

        return NSLocalizedString("Discount", comment: "Discount label for payment view") + " (" + output + ")"
>>>>>>> 08d81f93
    }
}<|MERGE_RESOLUTION|>--- conflicted
+++ resolved
@@ -11,18 +11,8 @@
     var orderNotes = [OrderNoteViewModel]()
 
     init(order: Order) {
-<<<<<<< HEAD
-        summaryTitle = "#\(order.number) \(order.shippingAddress.firstName) \(order.shippingAddress.lastName)"
-        dateCreated = String.localizedStringWithFormat(NSLocalizedString("Created %@", comment: "Order created date"), order.dateCreatedString) //FIXME: use a formatted date instead of raw timestamp
-        paymentStatus = order.status.description
-        paymentBackgroundColor = order.status.backgroundColor // MVVM: who should own color responsibilities? Maybe address this down the road.
-        paymentBorderColor = order.status.borderColor // same here
-        customerNote = order.customerNote
-        shippingViewModel = ContactViewModel(with: order.shippingAddress, contactType: ContactType.shipping)
-        shippingAddress = shippingViewModel.formattedAddress
-        billingViewModel = ContactViewModel(with: order.billingAddress, contactType: ContactType.billing)
-        billingAddress = billingViewModel.formattedAddress
-
+        self.order = order
+        self.couponLines = order.couponLines
         addNoteIcon = Gridicon.iconOfType(.addOutline)
         addNoteText = NSLocalizedString("Add a note", comment: "Button text for adding a new order note")
         if let notes = order.notes {
@@ -31,9 +21,6 @@
                 orderNotes.append(noteViewModel)
             }
         }
-=======
-        self.order = order
-        self.couponLines = order.couponLines
     }
 
     var summaryTitle: String {
@@ -129,6 +116,5 @@
         }
 
         return NSLocalizedString("Discount", comment: "Discount label for payment view") + " (" + output + ")"
->>>>>>> 08d81f93
     }
 }