import UIKit
import Yosemite

/// The entry UI for adding/editing a Product.
final class ProductFormViewController: UIViewController {

    @IBOutlet private weak var tableView: UITableView!

    /// The product model before any potential edits; reset after a remote update.
    private var originalProduct: Product

    /// The product model with potential edits; reset after a remote update.
    private var product: Product {
        didSet {
            viewModel = DefaultProductFormTableViewModel(product: product, currency: currency)
            tableViewDataSource = ProductFormTableViewDataSource(viewModel: viewModel,
                                                                 productImageStatuses: productImageActionHandler.productImageStatuses,
                                                                 productUIImageLoader: productUIImageLoader)
            tableViewDataSource.configureActions(onAddImage: { [weak self] in
                self?.showProductImages()
            })
            tableView.dataSource = tableViewDataSource
            tableView.reloadData()
        }
    }

    private var productUpdater: ProductUpdater {
        return product
    }

    private var viewModel: ProductFormTableViewModel
    private var tableViewDataSource: ProductFormTableViewDataSource

    private let productImageActionHandler: ProductImageActionHandler
    private let productUIImageLoader: ProductUIImageLoader

    private let currency: String

    init(product: Product, currency: String) {
        self.currency = currency
        self.originalProduct = product
        self.product = product
        self.viewModel = DefaultProductFormTableViewModel(product: product, currency: currency)
        self.productImageActionHandler = ProductImageActionHandler(siteID: product.siteID,
                                                         product: product)
        self.productUIImageLoader = DefaultProductUIImageLoader(productImageActionHandler: productImageActionHandler)
        self.tableViewDataSource = ProductFormTableViewDataSource(viewModel: viewModel,
                                                                  productImageStatuses: productImageActionHandler.productImageStatuses,
                                                                  productUIImageLoader: productUIImageLoader)
        super.init(nibName: nil, bundle: nil)
        tableViewDataSource.configureActions(onAddImage: { [weak self] in
            self?.showProductImages()
        })
    }

    required init?(coder: NSCoder) {
        fatalError("init(coder:) has not been implemented")
    }

    override func viewDidLoad() {
        super.viewDidLoad()

        configureNavigationBar()
        configureMainView()
        configureTableView()

        productImageActionHandler.addUpdateObserver(self) { [weak self] (productImageStatuses, error) in
            guard let self = self else {
                return
            }

            if error != nil {
                let title = NSLocalizedString("Cannot upload image", comment: "The title of the alert when there is an error uploading an image")
                let message = NSLocalizedString("Please try again.", comment: "The message of the alert when there is an error uploading an image")
                self.displayErrorAlert(title: title, message: message)
            }

            self.product = self.productUpdater.imagesUpdated(images: productImageStatuses.images)
        }
    }
}

private extension ProductFormViewController {
    func configureNavigationBar() {
        let updateTitle = NSLocalizedString("Update", comment: "Action for updating a Product remotely")
        navigationItem.rightBarButtonItems = [UIBarButtonItem(title: updateTitle, style: .done, target: self, action: #selector(updateProduct))]

        if ServiceLocator.featureFlagService.isFeatureFlagEnabled(.editProductsRelease2) {
            navigationItem.rightBarButtonItems?.insert(createMoreOptionsBarButtonItem(), at: 0)
        }
        removeNavigationBackBarButtonText()
    }

    func createMoreOptionsBarButtonItem() -> UIBarButtonItem {
        let moreButton = UIBarButtonItem(image: .moreImage,
                                     style: .plain,
                                     target: self,
                                     action: #selector(presentMoreOptionsActionSheet))
        moreButton.accessibilityLabel = NSLocalizedString("More options", comment: "Accessibility label for the Edit Product More Options action sheet")
        moreButton.accessibilityIdentifier = "edit-product-more-options-button"
        return moreButton
    }

    func configureMainView() {
        view.backgroundColor = .listBackground
    }

    func configureTableView() {
        registerTableViewCells()

        tableView.dataSource = tableViewDataSource
        tableView.delegate = self

        tableView.backgroundColor = .listBackground
        tableView.removeLastCellSeparator()

        tableView.reloadData()
    }

    /// Registers all of the available TableViewCells
    ///
    func registerTableViewCells() {
        viewModel.sections.forEach { section in
            switch section {
            case .primaryFields(let rows):
                rows.forEach { row in
                    row.cellTypes.forEach { cellType in
                        tableView.register(cellType.loadNib(), forCellReuseIdentifier: cellType.reuseIdentifier)
                    }
                }
            default:
                return
            }
        }
    }
}

// MARK: Navigation actions
//
private extension ProductFormViewController {
    @objc func updateProduct() {
        ServiceLocator.analytics.track(.productDetailUpdateButtonTapped)
        let title = NSLocalizedString("Publishing your product...", comment: "Title of the in-progress UI while updating the Product remotely")
        let message = NSLocalizedString("Please wait while we publish this product to your store",
                                        comment: "Message of the in-progress UI while updating the Product remotely")
        let viewProperties = InProgressViewProperties(title: title, message: message)
        let inProgressViewController = InProgressViewController(viewProperties: viewProperties)

        // Before iOS 13, a modal with transparent background requires certain
        // `modalPresentationStyle` to prevent the view from turning dark after being presented.
        if #available(iOS 13.0, *) {} else {
            inProgressViewController.modalPresentationStyle = .overCurrentContext
        }

        navigationController?.present(inProgressViewController, animated: true, completion: nil)

        let action = ProductAction.updateProduct(product: product) { [weak self] (product, error) in
            guard let product = product, error == nil else {
                let errorDescription = error?.localizedDescription ?? "No error specified"
                DDLogError("⛔️ Error updating Product: \(errorDescription)")
                ServiceLocator.analytics.track(.productDetailUpdateError)
                // Dismisses the in-progress UI then presents the error alert.
                self?.navigationController?.dismiss(animated: true) {
                    self?.displayError(error: error)
                }
                return
            }
            self?.originalProduct = product
            self?.product = product

            ServiceLocator.analytics.track(.productDetailUpdateSuccess)
            // Dismisses the in-progress UI.
            self?.navigationController?.dismiss(animated: true, completion: nil)
        }
        ServiceLocator.stores.dispatch(action)
    }

    func displayError(error: ProductUpdateError?) {
        let title = NSLocalizedString("Cannot update product", comment: "The title of the alert when there is an error updating the product")

        let message = error?.alertMessage

        displayErrorAlert(title: title, message: message)
    }

    func displayErrorAlert(title: String?, message: String?) {
        let alert = UIAlertController(title: title,
                                      message: message,
                                      preferredStyle: .alert)
        let cancel = UIAlertAction(title: NSLocalizedString(
            "OK",
            comment: "Dismiss button on the alert when there is an error updating the product"
        ), style: .cancel, handler: nil)
        alert.addAction(cancel)

        present(alert, animated: true, completion: nil)
    }

    func shareProduct() {
        guard let url = URL(string: product.permalink) else {
            return
        }

        SharingHelper.shareURL(url: url, title: product.name, from: view, in: self)
    }

    func displayProductSettings() {
        let viewController = ProductSettingsViewController(product: product)
        navigationController?.pushViewController(viewController, animated: true)
    }
}

extension ProductFormViewController: UITableViewDelegate {
    func tableView(_ tableView: UITableView, didSelectRowAt indexPath: IndexPath) {
        tableView.deselectRow(at: indexPath, animated: true)

        let section = viewModel.sections[indexPath.section]
        switch section {
        case .primaryFields(let rows):
            let row = rows[indexPath.row]
            switch row {
            case .images:
                break
            case .name:
                ServiceLocator.analytics.track(.productDetailViewProductNameTapped)
                editProductName()
            case .description:
                ServiceLocator.analytics.track(.productDetailViewProductDescriptionTapped)
                editProductDescription()
            }
        case .settings(let rows):
            let row = rows[indexPath.row]
            switch row {
            case .price:
                ServiceLocator.analytics.track(.productDetailViewPriceSettingsTapped)
                editPriceSettings()
            case .shipping:
                ServiceLocator.analytics.track(.productDetailViewShippingSettingsTapped)
                editShippingSettings()
            case .inventory:
                ServiceLocator.analytics.track(.productDetailViewInventorySettingsTapped)
                editInventorySettings()
            case .briefDescription:
                // TODO-1879: Edit Products M2 analytics
                editBriefDescription()
                break
            }
        }
    }

    func tableView(_ tableView: UITableView, heightForHeaderInSection section: Int) -> CGFloat {
        let section = viewModel.sections[section]
        switch section {
        case .settings:
            return Constants.settingsHeaderHeight
        default:
            return 0
        }
    }

    func tableView(_ tableView: UITableView, viewForHeaderInSection section: Int) -> UIView? {
        let section = viewModel.sections[section]
        switch section {
        case .settings:
            let clearView = UIView(frame: .zero)
            clearView.backgroundColor = .clear
            return clearView
        default:
            return nil
        }
    }
}

// MARK: Action - Edit Product Images
//
private extension ProductFormViewController {
    func showProductImages() {
        let imagesViewController = ProductImagesViewController(product: product,
                                                               productImageActionHandler: productImageActionHandler,
                                                               productUIImageLoader: productUIImageLoader) { [weak self] images in
            self?.onEditProductImagesCompletion(images: images)
        }
        navigationController?.pushViewController(imagesViewController, animated: true)
    }

    func onEditProductImagesCompletion(images: [ProductImage]) {
        defer {
            navigationController?.popViewController(animated: true)
        }
        guard images != product.images else {
            return
        }
        self.product = productUpdater.imagesUpdated(images: images)
    }
}

// MARK: Action - Edit Product Name
//
private extension ProductFormViewController {
    func editProductName() {
        let placeholder = NSLocalizedString("Enter a title...", comment: "The text placeholder for the Text Editor screen")
        let navigationTitle = NSLocalizedString("Title", comment: "The navigation bar title of the Text editor screen.")
        let textViewController = TextViewViewController(text: product.name,
                                                        placeholder: placeholder,
                                                        navigationTitle: navigationTitle
        ) { [weak self] (newProductName) in
            self?.onEditProductNameCompletion(newName: newProductName ?? "")
        }

        navigationController?.pushViewController(textViewController, animated: true)
    }

    func onEditProductNameCompletion(newName: String) {
        defer {
            navigationController?.popViewController(animated: true)
        }

        let hasChangedData = newName != product.name
        ServiceLocator.analytics.track(.productNameDoneButtonTapped, withProperties: ["has_changed_data": hasChangedData])

        guard hasChangedData else {
            return
        }
        self.product = productUpdater.nameUpdated(name: newName)
    }
}

<<<<<<< HEAD
=======
extension ProductFormViewController: TextViewViewControllerDelegate {
    func validate(text: String) -> Bool {
        return !text.isEmpty
    }

    func validationErrorMessage() -> String {
        return NSLocalizedString("Please add a title",
                                 comment: "Product title error notice message, when the title is empty")
    }
}

// MARK: - Navigation actions handling
//
extension ProductFormViewController {
    override func shouldPopOnBackButton() -> Bool {
        if product != originalProduct {
            presentBackNavigationActionSheet()
            return false
        }
        return true
    }

    private func presentBackNavigationActionSheet() {
        UIAlertController.presentDiscardChangesActionSheet(viewController: self, onDiscard: { [weak self] in
            self?.navigationController?.popViewController(animated: true)
        })
    }
}

>>>>>>> d399a475
// MARK: Action - Edit Product Parameters
//
private extension ProductFormViewController {
    func editProductDescription() {
        let editorViewController = EditorFactory().productDescriptionEditor(product: product) { [weak self] content in
            self?.onEditProductDescriptionCompletion(newDescription: content)
        }
        navigationController?.pushViewController(editorViewController, animated: true)
    }

    func onEditProductDescriptionCompletion(newDescription: String) {
        defer {
            navigationController?.popViewController(animated: true)
        }
        let hasChangedData = newDescription != product.fullDescription
        ServiceLocator.analytics.track(.productDescriptionDoneButtonTapped, withProperties: ["has_changed_data": hasChangedData])

        guard hasChangedData else {
            return
        }
        self.product = productUpdater.descriptionUpdated(description: newDescription)
    }
}

// MARK: Action - Edit Product Price Settings
//
private extension ProductFormViewController {
    func editPriceSettings() {
        let priceSettingsViewController = ProductPriceSettingsViewController(product: product) { [weak self]
            (regularPrice, salePrice, dateOnSaleStart, dateOnSaleEnd, taxStatus, taxClass) in
            self?.onEditPriceSettingsCompletion(regularPrice: regularPrice,
                                                salePrice: salePrice,
                                                dateOnSaleStart: dateOnSaleStart,
                                                dateOnSaleEnd: dateOnSaleEnd,
                                                taxStatus: taxStatus,
                                                taxClass: taxClass)
        }
        navigationController?.pushViewController(priceSettingsViewController, animated: true)
    }

    func onEditPriceSettingsCompletion(regularPrice: String?,
                                       salePrice: String?,
                                       dateOnSaleStart: Date?,
                                       dateOnSaleEnd: Date?,
                                       taxStatus: ProductTaxStatus,
                                       taxClass: TaxClass?) {
        defer {
            navigationController?.popViewController(animated: true)
        }

        let hasChangedData: Bool = {
            regularPrice != product.regularPrice ||
                salePrice != product.salePrice ||
                dateOnSaleStart != product.dateOnSaleStart ||
                dateOnSaleEnd != product.dateOnSaleEnd ||
                taxStatus != product.productTaxStatus ||
                taxClass?.slug != product.taxClass
        }()

        ServiceLocator.analytics.track(.productPriceSettingsDoneButtonTapped, withProperties: ["has_changed_data": hasChangedData])
        guard hasChangedData else {
            return
        }

        self.product = productUpdater.priceSettingsUpdated(regularPrice: regularPrice,
                                                           salePrice: salePrice,
                                                           dateOnSaleStart: dateOnSaleStart,
                                                           dateOnSaleEnd: dateOnSaleEnd,
                                                           taxStatus: taxStatus,
                                                           taxClass: taxClass)
    }
}

// MARK: Action - Edit Product Shipping Settings
//
private extension ProductFormViewController {
    func editShippingSettings() {
        let shippingSettingsViewController = ProductShippingSettingsViewController(product: product) { [weak self] (weight, dimensions, shippingClass) in
            self?.onEditShippingSettingsCompletion(weight: weight, dimensions: dimensions, shippingClass: shippingClass)
        }
        navigationController?.pushViewController(shippingSettingsViewController, animated: true)
    }

    func onEditShippingSettingsCompletion(weight: String?, dimensions: ProductDimensions, shippingClass: ProductShippingClass?) {
        defer {
            navigationController?.popViewController(animated: true)
        }
        let hasChangedData: Bool = {
            weight != self.product.weight ||
                dimensions != self.product.dimensions ||
                shippingClass != product.productShippingClass
        }()
        ServiceLocator.analytics.track(.productShippingSettingsDoneButtonTapped, withProperties: ["has_changed_data": hasChangedData])

        guard hasChangedData else {
            return
        }
        self.product = productUpdater.shippingSettingsUpdated(weight: weight, dimensions: dimensions, shippingClass: shippingClass)
    }
}

// MARK: Action - Edit Product Inventory Settings
//
private extension ProductFormViewController {
    func editInventorySettings() {
        let inventorySettingsViewController = ProductInventorySettingsViewController(product: product) { [weak self] data in
            self?.onEditInventorySettingsCompletion(data: data)
        }
        navigationController?.pushViewController(inventorySettingsViewController, animated: true)
    }

    func onEditInventorySettingsCompletion(data: ProductInventoryEditableData) {
        defer {
            navigationController?.popViewController(animated: true)
        }
        let originalData = ProductInventoryEditableData(product: product)
        let hasChangedData = originalData != data
        ServiceLocator.analytics.track(.productInventorySettingsDoneButtonTapped, withProperties: ["has_changed_data": hasChangedData])

        guard hasChangedData else {
            return
        }
        self.product = productUpdater.inventorySettingsUpdated(sku: data.sku,
                                                               manageStock: data.manageStock,
                                                               soldIndividually: data.soldIndividually,
                                                               stockQuantity: data.stockQuantity,
                                                               backordersSetting: data.backordersSetting,
                                                               stockStatus: data.stockStatus)
    }
}

// MARK: Action - Edit Product Brief Description (Short Description)
//
private extension ProductFormViewController {
    func editBriefDescription() {
        let editorViewController = EditorFactory().productBriefDescriptionEditor(product: product) { [weak self] content in
            self?.onEditBriefDescriptionCompletion(newBriefDescription: content)
        }
        navigationController?.pushViewController(editorViewController, animated: true)
    }

    func onEditBriefDescriptionCompletion(newBriefDescription: String) {
        defer {
            navigationController?.popViewController(animated: true)
        }
        let hasChangedData = newBriefDescription != product.briefDescription
        // TODO-1879: Edit Products M2 analytics

        guard hasChangedData else {
            return
        }
        self.product = productUpdater.briefDescriptionUpdated(briefDescription: newBriefDescription)
    }
}

// MARK: Action Sheet
//
private extension ProductFormViewController {

    /// More Options Action Sheet
    ///
    @objc func presentMoreOptionsActionSheet() {
        let actionSheet = UIAlertController(title: nil, message: nil, preferredStyle: .actionSheet)
        actionSheet.view.tintColor = .text

        actionSheet.addDefaultActionWithTitle(ActionSheetStrings.share) { [weak self] _ in
            self?.shareProduct()
        }

        actionSheet.addDefaultActionWithTitle(ActionSheetStrings.productSettings) { [weak self] _ in
            self?.displayProductSettings()
        }

        actionSheet.addCancelActionWithTitle(ActionSheetStrings.cancel) { _ in
        }

        let popoverController = actionSheet.popoverPresentationController
        popoverController?.sourceView = view
        popoverController?.sourceRect = view.bounds

        present(actionSheet, animated: true)
    }

    enum ActionSheetStrings {
        static let share = NSLocalizedString("Share", comment: "Button title Share in Edit Product More Options Action Sheet")
        static let productSettings = NSLocalizedString("Product Settings", comment: "Button title Product Settings in Edit Product More Options Action Sheet")
        static let cancel = NSLocalizedString("Cancel", comment: "Button title Cancel in Edit Product More Options Action Sheet")
    }
}

// MARK: Constants
//
private extension ProductFormViewController {
    enum Constants {
        static let settingsHeaderHeight = CGFloat(16)
    }
}<|MERGE_RESOLUTION|>--- conflicted
+++ resolved
@@ -325,18 +325,6 @@
     }
 }
 
-<<<<<<< HEAD
-=======
-extension ProductFormViewController: TextViewViewControllerDelegate {
-    func validate(text: String) -> Bool {
-        return !text.isEmpty
-    }
-
-    func validationErrorMessage() -> String {
-        return NSLocalizedString("Please add a title",
-                                 comment: "Product title error notice message, when the title is empty")
-    }
-}
 
 // MARK: - Navigation actions handling
 //
@@ -356,7 +344,7 @@
     }
 }
 
->>>>>>> d399a475
+
 // MARK: Action - Edit Product Parameters
 //
 private extension ProductFormViewController {
