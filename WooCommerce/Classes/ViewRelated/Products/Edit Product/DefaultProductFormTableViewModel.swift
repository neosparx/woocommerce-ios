import UIKit
import Yosemite

/// The Product form contains 2 sections: primary fields, and details.
struct DefaultProductFormTableViewModel: ProductFormTableViewModel {

    private(set) var sections: [ProductFormSection] = []
    private let currency: String
    private let currencyFormatter: CurrencyFormatter

<<<<<<< HEAD
    // Timezone of the website
    //
    var siteTimezone: TimeZone = TimeZone.websiteTimezone

    init(product: Product, currency: String, currencyFormatter: CurrencyFormatter = CurrencyFormatter()) {
=======
    private let canEditImages: Bool

    init(product: Product,
         currency: String,
         currencyFormatter: CurrencyFormatter = CurrencyFormatter(),
         canEditImages: Bool = ServiceLocator.featureFlagService.isFeatureFlagEnabled(.editProductsRelease2)) {
>>>>>>> bd3a0888
        self.currency = currency
        self.currencyFormatter = currencyFormatter
        self.canEditImages = canEditImages
        configureSections(product: product)
    }
}

private extension DefaultProductFormTableViewModel {
    mutating func configureSections(product: Product) {
        sections = [.primaryFields(rows: primaryFieldRows(product: product)),
                    .settings(rows: settingsRows(product: product))]
    }

    func primaryFieldRows(product: Product) -> [ProductFormSection.PrimaryFieldRow] {
        if canEditImages == false && product.images.isEmpty {
            return [
                .name(name: product.name),
                .description(description: product.trimmedFullDescription)
            ]
        } else {
            return [
                .images(product: product),
                .name(name: product.name),
                .description(description: product.trimmedFullDescription)
            ]
        }
    }

    func settingsRows(product: Product) -> [ProductFormSection.SettingsRow] {
        if product.downloadable || product.virtual {
            return [
                .price(viewModel: priceSettingsRow(product: product)),
                .inventory(viewModel: inventorySettingsRow(product: product))
            ]
        } else {
            return [
                .price(viewModel: priceSettingsRow(product: product)),
                .shipping(viewModel: shippingSettingsRow(product: product)),
                .inventory(viewModel: inventorySettingsRow(product: product))
            ]
        }
    }
}

private extension DefaultProductFormTableViewModel {
    func priceSettingsRow(product: Product) -> ProductFormSection.SettingsRow.ViewModel {
        let icon = UIImage.priceImage
        let title = Constants.priceSettingsTitle

        var priceDetails = [String]()

        // Regular price and sale price are both available only when a sale price is set.
        if let regularPrice = product.regularPrice, !regularPrice.isEmpty,
            let salePrice = product.salePrice, !salePrice.isEmpty {
            let formattedRegularPrice = currencyFormatter.formatAmount(regularPrice, with: currency) ?? ""
            let formattedSalePrice = currencyFormatter.formatAmount(salePrice, with: currency) ?? ""
            priceDetails.append(String.localizedStringWithFormat(Constants.regularPriceFormat, formattedRegularPrice))
            priceDetails.append(String.localizedStringWithFormat(Constants.salePriceFormat, formattedSalePrice))

            if let dateOnSaleStart = product.dateOnSaleStart, let dateOnSaleEnd = product.dateOnSaleEnd {
                let dateIntervalFormatter = DateIntervalFormatter.mediumLengthLocalizedDateIntervalFormatter
                dateIntervalFormatter.timeZone = siteTimezone
                let formattedTimeRange = dateIntervalFormatter.string(from: dateOnSaleStart, to: dateOnSaleEnd)

                priceDetails.append(String.localizedStringWithFormat(Constants.saleDatesFormat, formattedTimeRange))
            }
        } else if product.price.isEmpty == false {
            let formattedPrice = currencyFormatter.formatAmount(product.regularPrice ?? product.price, with: currency) ?? ""
            priceDetails.append(String.localizedStringWithFormat(Constants.regularPriceFormat, formattedPrice))
        }

        let details = priceDetails.isEmpty ? nil: priceDetails.joined(separator: "\n")
        return ProductFormSection.SettingsRow.ViewModel(icon: icon,
                                                        title: title,
                                                        details: details)
    }

    func inventorySettingsRow(product: Product) -> ProductFormSection.SettingsRow.ViewModel {
        let icon = UIImage.inventoryImage
        let title = Constants.inventorySettingsTitle

        var inventoryDetails = [String]()

        if let sku = product.sku, !sku.isEmpty {
            inventoryDetails.append(String.localizedStringWithFormat(Constants.skuFormat, sku))
        }

        if let stockQuantity = product.stockQuantity {
            inventoryDetails.append(String.localizedStringWithFormat(Constants.stockQuantityFormat, stockQuantity))
        } else {
            let stockStatus = product.productStockStatus
            inventoryDetails.append(String.localizedStringWithFormat(Constants.stockStatusFormat, stockStatus.description))
        }

        let details = inventoryDetails.isEmpty ? nil: inventoryDetails.joined(separator: "\n")

        return ProductFormSection.SettingsRow.ViewModel(icon: icon,
                                                        title: title,
                                                        details: details)
    }

    func shippingSettingsRow(product: Product) -> ProductFormSection.SettingsRow.ViewModel {
        let icon = UIImage.shippingImage
        let title = Constants.shippingSettingsTitle

        var shippingDetails = [String]()

        // Weight[unit]
        if let weight = product.weight, let weightUnit = ServiceLocator.shippingSettingsService.weightUnit, !weight.isEmpty {
            shippingDetails.append(String.localizedStringWithFormat(Constants.weightFormat,
                                                                    weight, weightUnit))
        }

        // L x W x H[unit]
        let length = product.dimensions.length
        let width = product.dimensions.width
        let height = product.dimensions.height
        let dimensions = [length, width, height].filter({ !$0.isEmpty })
        if let dimensionUnit = ServiceLocator.shippingSettingsService.dimensionUnit,
            !dimensions.isEmpty {
            switch dimensions.count {
            case 1:
                let dimension = dimensions[0]
                shippingDetails.append(String.localizedStringWithFormat(Constants.oneDimensionFormat,
                                                                        dimension, dimensionUnit))
            case 2:
                let firstDimension = dimensions[0]
                let secondDimension = dimensions[1]
                shippingDetails.append(String.localizedStringWithFormat(Constants.twoDimensionsFormat,
                                                                        firstDimension, secondDimension, dimensionUnit))
            case 3:
                let firstDimension = dimensions[0]
                let secondDimension = dimensions[1]
                let thirdDimension = dimensions[2]
                shippingDetails.append(String.localizedStringWithFormat(Constants.fullDimensionsFormat,
                                                                        firstDimension, secondDimension, thirdDimension, dimensionUnit))
            default:
                break
            }
        }

        let details: String? = shippingDetails.isEmpty ? nil: shippingDetails.joined(separator: "\n")
        return ProductFormSection.SettingsRow.ViewModel(icon: icon,
                                                        title: title,
                                                        details: details)
    }
}

private extension DefaultProductFormTableViewModel {
    enum Constants {
        static let priceSettingsTitle = NSLocalizedString("Price",
                                                          comment: "Title of the Price Settings row on Product main screen")
        static let inventorySettingsTitle = NSLocalizedString("Inventory",
                                                              comment: "Title of the Inventory Settings row on Product main screen")
        static let shippingSettingsTitle = NSLocalizedString("Shipping",
                                                             comment: "Title of the Shipping Settings row on Product main screen")

        // Price
        static let regularPriceFormat = NSLocalizedString("Regular price: %@",
                                                          comment: "Format of the regular price on the Price Settings row")
        static let salePriceFormat = NSLocalizedString("Sale price: %@",
                                                       comment: "Format of the sale price on the Price Settings row")
        static let saleDatesFormat = NSLocalizedString("Sale dates: %@",
                                                       comment: "Format of the sale period on the Price Settings row")

        // Inventory
        static let skuFormat = NSLocalizedString("SKU: %@",
                                                 comment: "Format of the SKU on the Inventory Settings row")
        static let stockQuantityFormat = NSLocalizedString("Quantity: %ld",
                                                           comment: "Format of the stock quantity on the Inventory Settings row")
        static let stockStatusFormat = NSLocalizedString("Stock status: %@",
                                                         comment: "Format of the stock status on the Inventory Settings row")

        // Shipping
        static let weightFormat = NSLocalizedString("Weight: %1$@%2$@",
                                                    comment: "Format of the weight on the Shipping Settings row - weight[unit]")
        static let oneDimensionFormat = NSLocalizedString("Dimensions: %1$@%2$@",
                                                          comment: "Format of one dimension on the Shipping Settings row - dimension[unit]")
        static let twoDimensionsFormat = NSLocalizedString("Dimensions: %1$@ x %2$@%3$@",
                                                           comment: "Format of 2 dimensions on the Shipping Settings row - dimension x dimension[unit]")
        static let fullDimensionsFormat = NSLocalizedString("Dimensions: %1$@ x %2$@ x %3$@%4$@",
                                                            comment: "Format of all 3 dimensions on the Shipping Settings row - L x W x H[unit]")
    }
}<|MERGE_RESOLUTION|>--- conflicted
+++ resolved
@@ -8,20 +8,16 @@
     private let currency: String
     private let currencyFormatter: CurrencyFormatter
 
-<<<<<<< HEAD
     // Timezone of the website
     //
     var siteTimezone: TimeZone = TimeZone.websiteTimezone
 
-    init(product: Product, currency: String, currencyFormatter: CurrencyFormatter = CurrencyFormatter()) {
-=======
     private let canEditImages: Bool
 
     init(product: Product,
          currency: String,
          currencyFormatter: CurrencyFormatter = CurrencyFormatter(),
          canEditImages: Bool = ServiceLocator.featureFlagService.isFeatureFlagEnabled(.editProductsRelease2)) {
->>>>>>> bd3a0888
         self.currency = currency
         self.currencyFormatter = currencyFormatter
         self.canEditImages = canEditImages
