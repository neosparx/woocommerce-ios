import Photos
import UIKit
import Yosemite

/// Displays Product images in grid layout.
///
final class ProductImagesCollectionViewController: UICollectionViewController {

    private var productImageStatuses: [ProductImageStatus]

    private let isDeletionEnabled: Bool
    private let productUIImageLoader: ProductUIImageLoader
    private let onDeletion: ProductImagesGalleryViewController.Deletion

    init(imageStatuses: [ProductImageStatus],
         isDeletionEnabled: Bool,
         productUIImageLoader: ProductUIImageLoader,
         onDeletion: @escaping ProductImagesGalleryViewController.Deletion) {
        self.productImageStatuses = imageStatuses
        self.isDeletionEnabled = isDeletionEnabled
        self.productUIImageLoader = productUIImageLoader
        self.onDeletion = onDeletion
        let columnLayout = ColumnFlowLayout(
            cellsPerRow: 2,
            minimumInteritemSpacing: 16,
            minimumLineSpacing: 16,
            sectionInset: UIEdgeInsets(top: 16, left: 16, bottom: 16, right: 16)
        )
        super.init(collectionViewLayout: columnLayout)
    }

    required init?(coder: NSCoder) {
        fatalError("init(coder:) has not been implemented")
    }

    override func viewDidLoad() {
        super.viewDidLoad()

        collectionView.backgroundColor = .basicBackground

        collectionView.register(ProductImageCollectionViewCell.loadNib(), forCellWithReuseIdentifier: ProductImageCollectionViewCell.reuseIdentifier)
        collectionView.register(InProgressProductImageCollectionViewCell.loadNib(),
                                forCellWithReuseIdentifier: InProgressProductImageCollectionViewCell.reuseIdentifier)

        collectionView.reloadData()
    }

    func updateProductImageStatuses(_ productImageStatuses: [ProductImageStatus]) {
        self.productImageStatuses = productImageStatuses

        collectionView.reloadData()
    }
}

// MARK: UICollectionViewDataSource
//
extension ProductImagesCollectionViewController {

    override func collectionView(_ collectionView: UICollectionView, numberOfItemsInSection section: Int) -> Int {
        return productImageStatuses.count
    }

    override func collectionView(_ collectionView: UICollectionView, cellForItemAt indexPath: IndexPath) -> UICollectionViewCell {
        let productImageStatus = productImageStatuses[indexPath.row]
        let cell = collectionView.dequeueReusableCell(withReuseIdentifier: productImageStatus.cellReuseIdentifier,
                                                      for: indexPath)
        configureCell(cell, productImageStatus: productImageStatus)
        return cell
    }
}

// MARK: Cell configurations
//
private extension ProductImagesCollectionViewController {
    func configureCell(_ cell: UICollectionViewCell, productImageStatus: ProductImageStatus) {
        switch productImageStatus {
        case .remote(let image):
            configureRemoteImageCell(cell, productImage: image)
        case .uploading(let asset):
            configureUploadingImageCell(cell, asset: asset)
        }
    }

    func configureRemoteImageCell(_ cell: UICollectionViewCell, productImage: ProductImage) {
        guard let cell = cell as? ProductImageCollectionViewCell else {
            fatalError()
        }

        cell.imageView.contentMode = .center
        cell.imageView.image = .productsTabProductCellPlaceholderImage

        let cancellable = productUIImageLoader.requestImage(productImage: productImage) { [weak cell] image in
            cell?.imageView.contentMode = .scaleAspectFit
            cell?.imageView.image = image
        }
        cell.cancellableTask = cancellable
    }

    func configureUploadingImageCell(_ cell: UICollectionViewCell, asset: PHAsset) {
        guard let cell = cell as? InProgressProductImageCollectionViewCell else {
            fatalError()
        }

        cell.imageView.contentMode = .center
        cell.imageView.image = .productsTabProductCellPlaceholderImage

        productUIImageLoader.requestImage(asset: asset, targetSize: cell.bounds.size) { [weak cell] image in
            cell?.imageView.contentMode = .scaleAspectFit
            cell?.imageView.image = image
        }
    }
}

// MARK: UICollectionViewDelegate
//
extension ProductImagesCollectionViewController {
    override func collectionView(_ collectionView: UICollectionView, didSelectItemAt indexPath: IndexPath) {
        let status = productImageStatuses[indexPath.row]
        switch status {
<<<<<<< HEAD
        case .remote:
            break
=======
        case .remote(let productImage):
            let productImageViewController = ProductImageViewController(productImage: productImage,
                                                                        isDeletionEnabled: isDeletionEnabled,
                                                                        productUIImageLoader: productUIImageLoader,
                                                                        onDeletion: { [weak self] productImage in
                                                                            self?.onDeletion(productImage)
            })
            navigationController?.pushViewController(productImageViewController, animated: true)
>>>>>>> 6cf2ab82
        default:
            return
        }

        let productImagesGalleryViewController = ProductImagesGalleryViewController(images: productImageStatuses.images,
                                                                                    selectedIndex: indexPath.row,
                                                                                    productUIImageLoader: productUIImageLoader) { [weak self] (productImage) in
                                                                                        self?.onDeletion(productImage)
        }
        navigationController?.show(productImagesGalleryViewController, sender: self)
    }
}<|MERGE_RESOLUTION|>--- conflicted
+++ resolved
@@ -117,25 +117,15 @@
     override func collectionView(_ collectionView: UICollectionView, didSelectItemAt indexPath: IndexPath) {
         let status = productImageStatuses[indexPath.row]
         switch status {
-<<<<<<< HEAD
         case .remote:
             break
-=======
-        case .remote(let productImage):
-            let productImageViewController = ProductImageViewController(productImage: productImage,
-                                                                        isDeletionEnabled: isDeletionEnabled,
-                                                                        productUIImageLoader: productUIImageLoader,
-                                                                        onDeletion: { [weak self] productImage in
-                                                                            self?.onDeletion(productImage)
-            })
-            navigationController?.pushViewController(productImageViewController, animated: true)
->>>>>>> 6cf2ab82
         default:
             return
         }
 
         let productImagesGalleryViewController = ProductImagesGalleryViewController(images: productImageStatuses.images,
                                                                                     selectedIndex: indexPath.row,
+                                                                                    isDeletionEnabled: isDeletionEnabled,
                                                                                     productUIImageLoader: productUIImageLoader) { [weak self] (productImage) in
                                                                                         self?.onDeletion(productImage)
         }
