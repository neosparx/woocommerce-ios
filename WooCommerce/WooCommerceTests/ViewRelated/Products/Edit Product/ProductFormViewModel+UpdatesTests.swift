import Photos
import XCTest

@testable import WooCommerce
import Yosemite

/// Unit tests for update functions in `ProductFormViewModel`.
final class ProductFormViewModel_UpdatesTests: XCTestCase {
    func testUpdatingName() {
        // Arrange
        let product = MockProduct().product(name: "Test")
        let productImageActionHandler = ProductImageActionHandler(siteID: 0, product: product)
        let viewModel = ProductFormViewModel(product: product,
                                             productImageActionHandler: productImageActionHandler,
                                             isEditProductsRelease2Enabled: true,
                                             isEditProductsRelease3Enabled: false)

        // Action
        let newName = "<p> cool product </p>"
        viewModel.updateName(newName)

        // Assert
        XCTAssertEqual(viewModel.product.name, newName)
    }

    func testUpdatingDescription() {
        // Arrange
        let product = MockProduct().product(fullDescription: "Test")
        let productImageActionHandler = ProductImageActionHandler(siteID: 0, product: product)
        let viewModel = ProductFormViewModel(product: product,
                                             productImageActionHandler: productImageActionHandler,
                                             isEditProductsRelease2Enabled: true,
                                             isEditProductsRelease3Enabled: false)

        // Action
        let newDescription = "<p> cool product </p>"
        viewModel.updateDescription(newDescription)

        // Assert
        XCTAssertEqual(viewModel.product.fullDescription, newDescription)
    }

    func testUpdatingShippingSettings() {
        // Arrange
        let product = MockProduct().product()
        let productImageActionHandler = ProductImageActionHandler(siteID: 0, product: product)
        let viewModel = ProductFormViewModel(product: product,
                                             productImageActionHandler: productImageActionHandler,
                                             isEditProductsRelease2Enabled: true,
                                             isEditProductsRelease3Enabled: false)

        // Action
        let newWeight = "9999.88"
        let newDimensions = ProductDimensions(length: "122", width: "333", height: "")
        let newShippingClass = ProductShippingClass(count: 2020,
                                                    descriptionHTML: "Arriving in 2 days!",
                                                    name: "2 Days",
                                                    shippingClassID: 2022,
                                                    siteID: product.siteID,
                                                    slug: "2-days")
        viewModel.updateShippingSettings(weight: newWeight, dimensions: newDimensions, shippingClass: newShippingClass)

        // Assert
        XCTAssertEqual(viewModel.product.fullDescription, product.fullDescription)
        XCTAssertEqual(viewModel.product.name, product.name)
        XCTAssertEqual(viewModel.product.weight, newWeight)
        XCTAssertEqual(viewModel.product.dimensions, newDimensions)
        XCTAssertEqual(viewModel.product.shippingClass, newShippingClass.slug)
        XCTAssertEqual(viewModel.product.shippingClassID, newShippingClass.shippingClassID)
        XCTAssertEqual(viewModel.product.productShippingClass, newShippingClass)
    }

    func testUpdatingPriceSettings() {
        // Arrange
        let product = MockProduct().product()
        let productImageActionHandler = ProductImageActionHandler(siteID: 0, product: product)
        let viewModel = ProductFormViewModel(product: product,
                                             productImageActionHandler: productImageActionHandler,
                                             isEditProductsRelease2Enabled: true,
                                             isEditProductsRelease3Enabled: false)

        // Action
        let newRegularPrice = "32.45"
        let newSalePrice = "20.00"
        let newDateOnSaleStart = Date()
        let newDateOnSaleEnd = newDateOnSaleStart.addingTimeInterval(86400)
        let newTaxStatus = ProductTaxStatus.taxable
        let newTaxClass = TaxClass(siteID: product.siteID, name: "Reduced rate", slug: "reduced-rate")
        viewModel.updatePriceSettings(regularPrice: newRegularPrice,
                                      salePrice: newSalePrice,
                                      dateOnSaleStart: newDateOnSaleStart,
                                      dateOnSaleEnd: newDateOnSaleEnd,
                                      taxStatus: newTaxStatus,
                                      taxClass: newTaxClass)

        // Assert
        XCTAssertEqual(viewModel.product.regularPrice, newRegularPrice)
        XCTAssertEqual(viewModel.product.salePrice, newSalePrice)
        XCTAssertEqual(viewModel.product.dateOnSaleStart, newDateOnSaleStart)
        XCTAssertEqual(viewModel.product.dateOnSaleEnd, newDateOnSaleEnd)
        XCTAssertEqual(viewModel.product.taxStatusKey, newTaxStatus.rawValue)
        XCTAssertEqual(viewModel.product.taxClass, newTaxClass.slug)
    }

    func testUpdatingInventorySettings() {
        // Arrange
        let product = MockProduct().product()
        let productImageActionHandler = ProductImageActionHandler(siteID: 0, product: product)
        let viewModel = ProductFormViewModel(product: product,
                                             productImageActionHandler: productImageActionHandler,
                                             isEditProductsRelease2Enabled: true,
                                             isEditProductsRelease3Enabled: false)

        // Action
        let newSKU = "94115"
        let newManageStock = !product.manageStock
        let newSoldIndividually = !product.soldIndividually
        let newStockQuantity = 17
        let newBackordersSetting = ProductBackordersSetting.allowedAndNotifyCustomer
        let newStockStatus = ProductStockStatus.onBackOrder
        viewModel.updateInventorySettings(sku: newSKU,
                                          manageStock: newManageStock,
                                          soldIndividually: newSoldIndividually,
                                          stockQuantity: newStockQuantity,
                                          backordersSetting: newBackordersSetting,
                                          stockStatus: newStockStatus)

        // Assert
        XCTAssertEqual(viewModel.product.sku, newSKU)
        XCTAssertEqual(viewModel.product.manageStock, newManageStock)
        XCTAssertEqual(viewModel.product.soldIndividually, newSoldIndividually)
        XCTAssertEqual(viewModel.product.stockQuantity, newStockQuantity)
        XCTAssertEqual(viewModel.product.backordersSetting, newBackordersSetting)
        XCTAssertEqual(viewModel.product.productStockStatus, newStockStatus)
    }

    func testUpdatingImages() {
        // Arrange
        let product = MockProduct().product()
        let productImageActionHandler = ProductImageActionHandler(siteID: 0, product: product)
        let viewModel = ProductFormViewModel(product: product,
                                             productImageActionHandler: productImageActionHandler,
                                             isEditProductsRelease2Enabled: true,
                                             isEditProductsRelease3Enabled: false)

        // Action
        let newImage = ProductImage(imageID: 17,
                                    dateCreated: date(with: "2018-01-26T21:49:45"),
                                    dateModified: date(with: "2018-01-26T21:50:11"),
                                    src: "https://somewebsite.com/shirt.jpg",
                                    name: "Tshirt",
                                    alt: "")
        let newImages = [newImage]
        viewModel.updateImages(newImages)

        // Assert
        XCTAssertEqual(viewModel.product.images, newImages)
    }

    func testUpdatingProductCategories() {
        // Arrange
        let product = MockProduct().product()
        let productImageActionHandler = ProductImageActionHandler(siteID: 0, product: product)
        let viewModel = ProductFormViewModel(product: product,
                                             productImageActionHandler: productImageActionHandler,
                                             isEditProductsRelease2Enabled: true,
                                             isEditProductsRelease3Enabled: true)

        // Action
        let categoryID = Int64(1234)
        let parentID = Int64(1)
        let name = "Test category"
        let slug = "test-category"
        let newCategories = [ProductCategory(categoryID: categoryID, siteID: product.siteID, parentID: parentID, name: name, slug: slug)]
        viewModel.updateProductCategories(newCategories)

        // Assert
        XCTAssertEqual(viewModel.product.categories, newCategories)
    }

    func testUpdatingBriefDescription() {
        // Arrange
        let product = MockProduct().product()
        let productImageActionHandler = ProductImageActionHandler(siteID: 0, product: product)
        let viewModel = ProductFormViewModel(product: product,
                                             productImageActionHandler: productImageActionHandler,
                                             isEditProductsRelease2Enabled: true,
                                             isEditProductsRelease3Enabled: false)

        // Action
        let newBriefDescription = "<p> deal of the day! </p>"
        viewModel.updateBriefDescription(newBriefDescription)

        // Assert
        XCTAssertEqual(viewModel.product.briefDescription, newBriefDescription)
    }

    func testUpdatingProductSettings() {
        // Arrange
        let product = MockProduct().product()
        let productImageActionHandler = ProductImageActionHandler(siteID: 0, product: product)
        let viewModel = ProductFormViewModel(product: product,
                                             productImageActionHandler: productImageActionHandler,
                                             isEditProductsRelease2Enabled: true,
                                             isEditProductsRelease3Enabled: false)

        // Action
        let newStatus = "pending"
        let featured = true
        let password = ""
        let catalogVisibility = "search"
        let slug = "this-is-a-test"
        let purchaseNote = "This is a purchase note"
        let menuOrder = 0
        let productSettings = ProductSettings(status: .pending,
                                              featured: featured,
                                              password: password,
                                              catalogVisibility: .search,
                                              slug: slug,
                                              purchaseNote: purchaseNote,
                                              menuOrder: menuOrder)
        viewModel.updateProductSettings(productSettings)

        // Assert
        XCTAssertEqual(viewModel.product.statusKey, newStatus)
        XCTAssertEqual(viewModel.product.featured, featured)
        XCTAssertEqual(viewModel.product.catalogVisibilityKey, catalogVisibility)
        XCTAssertEqual(viewModel.product.slug, slug)
        XCTAssertEqual(viewModel.product.purchaseNote, purchaseNote)
        XCTAssertEqual(viewModel.product.menuOrder, menuOrder)
    }

    func testUpdatingSKU() {
        // Arrange
        let product = MockProduct().product(sku: "")
        let productImageActionHandler = ProductImageActionHandler(siteID: 0, product: product)
        let viewModel = ProductFormViewModel(product: product,
                                             productImageActionHandler: productImageActionHandler,
                                             isEditProductsRelease2Enabled: true,
                                             isEditProductsRelease3Enabled: false)

        // Action
        let sku = "woooo"
        viewModel.updateSKU(sku)

        // Assert
        XCTAssertEqual(viewModel.product.sku, sku)
    }

<<<<<<< HEAD
    func testUpdatingGroupedProductIDs() {
=======
    func testUpdatingExternalLink() {
>>>>>>> 9b3f1563
        // Arrange
        let product = MockProduct().product()
        let productImageActionHandler = ProductImageActionHandler(siteID: 0, product: product)
        let viewModel = ProductFormViewModel(product: product,
                                             productImageActionHandler: productImageActionHandler,
                                             isEditProductsRelease2Enabled: true,
                                             isEditProductsRelease3Enabled: false)

        // Action
<<<<<<< HEAD
        let groupedProductIDs: [Int64] = [630]
        viewModel.updateGroupedProductIDs(groupedProductIDs)

        // Assert
        XCTAssertEqual(viewModel.product.groupedProducts, groupedProductIDs)
=======
        let externalURL = "woo.com"
        let buttonText = "Try!"
        viewModel.updateExternalLink(externalURL: externalURL, buttonText: buttonText)

        // Assert
        XCTAssertEqual(viewModel.product.externalURL, externalURL)
        XCTAssertEqual(viewModel.product.buttonText, buttonText)
>>>>>>> 9b3f1563
    }
}

private extension ProductFormViewModel_UpdatesTests {
    func date(with dateString: String) -> Date {
        guard let date = DateFormatter.Defaults.dateTimeFormatter.date(from: dateString) else {
            return Date()
        }
        return date
    }
}<|MERGE_RESOLUTION|>--- conflicted
+++ resolved
@@ -247,27 +247,16 @@
         XCTAssertEqual(viewModel.product.sku, sku)
     }
 
-<<<<<<< HEAD
-    func testUpdatingGroupedProductIDs() {
-=======
     func testUpdatingExternalLink() {
->>>>>>> 9b3f1563
-        // Arrange
-        let product = MockProduct().product()
-        let productImageActionHandler = ProductImageActionHandler(siteID: 0, product: product)
-        let viewModel = ProductFormViewModel(product: product,
-                                             productImageActionHandler: productImageActionHandler,
-                                             isEditProductsRelease2Enabled: true,
-                                             isEditProductsRelease3Enabled: false)
-
-        // Action
-<<<<<<< HEAD
-        let groupedProductIDs: [Int64] = [630]
-        viewModel.updateGroupedProductIDs(groupedProductIDs)
-
-        // Assert
-        XCTAssertEqual(viewModel.product.groupedProducts, groupedProductIDs)
-=======
+        // Arrange
+        let product = MockProduct().product()
+        let productImageActionHandler = ProductImageActionHandler(siteID: 0, product: product)
+        let viewModel = ProductFormViewModel(product: product,
+                                             productImageActionHandler: productImageActionHandler,
+                                             isEditProductsRelease2Enabled: true,
+                                             isEditProductsRelease3Enabled: false)
+
+        // Action
         let externalURL = "woo.com"
         let buttonText = "Try!"
         viewModel.updateExternalLink(externalURL: externalURL, buttonText: buttonText)
@@ -275,7 +264,23 @@
         // Assert
         XCTAssertEqual(viewModel.product.externalURL, externalURL)
         XCTAssertEqual(viewModel.product.buttonText, buttonText)
->>>>>>> 9b3f1563
+    }
+
+    func testUpdatingGroupedProductIDs() {
+        // Arrange
+        let product = MockProduct().product()
+        let productImageActionHandler = ProductImageActionHandler(siteID: 0, product: product)
+        let viewModel = ProductFormViewModel(product: product,
+                                             productImageActionHandler: productImageActionHandler,
+                                             isEditProductsRelease2Enabled: true,
+                                             isEditProductsRelease3Enabled: false)
+
+        // Action
+        let groupedProductIDs: [Int64] = [630]
+        viewModel.updateGroupedProductIDs(groupedProductIDs)
+
+        // Assert
+        XCTAssertEqual(viewModel.product.groupedProducts, groupedProductIDs)
     }
 }
 
