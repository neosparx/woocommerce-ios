// !$*UTF8*$!
{
	archiveVersion = 1;
	classes = {
	};
	objectVersion = 48;
	objects = {

/* Begin PBXAggregateTarget section */
		B55D4C0F20B612F300D7A50F /* GenerateCredentials */ = {
			isa = PBXAggregateTarget;
			buildConfigurationList = B55D4C1020B612F300D7A50F /* Build configuration list for PBXAggregateTarget "GenerateCredentials" */;
			buildPhases = (
				B55D4C1320B612FE00D7A50F /* ShellScript */,
			);
			dependencies = (
			);
			name = GenerateCredentials;
			productName = GenerateInfoPlist;
		};
/* End PBXAggregateTarget section */

/* Begin PBXBuildFile section */
		7403F7E220EC04070097198F /* OrderStatusViewModel.swift in Sources */ = {isa = PBXBuildFile; fileRef = 7403F7E120EC04070097198F /* OrderStatusViewModel.swift */; };
		86DBBB0BDEA3488E2BEBB314 /* Pods_WooCommerce.framework in Frameworks */ = {isa = PBXBuildFile; fileRef = BABE5E07DD787ECA6D2A76DE /* Pods_WooCommerce.framework */; };
		93BCF01F20DC2CE200EBF7A1 /* bash_secrets.tpl in Resources */ = {isa = PBXBuildFile; fileRef = 93BCF01E20DC2CE200EBF7A1 /* bash_secrets.tpl */; };
		B50911302049E27A007D25DC /* DashboardViewController.swift in Sources */ = {isa = PBXBuildFile; fileRef = B509112D2049E27A007D25DC /* DashboardViewController.swift */; };
		B50911312049E27A007D25DC /* OrdersViewController.swift in Sources */ = {isa = PBXBuildFile; fileRef = B509112E2049E27A007D25DC /* OrdersViewController.swift */; };
		B50911322049E27A007D25DC /* SettingsViewController.swift in Sources */ = {isa = PBXBuildFile; fileRef = B509112F2049E27A007D25DC /* SettingsViewController.swift */; };
		B53B898920D450AF00EDB467 /* SessionManagerTests.swift in Sources */ = {isa = PBXBuildFile; fileRef = B53B898820D450AF00EDB467 /* SessionManagerTests.swift */; };
		B53B898D20D462A000EDB467 /* StoresManager.swift in Sources */ = {isa = PBXBuildFile; fileRef = B53B898C20D462A000EDB467 /* StoresManager.swift */; };
		B54175F220D4C15D0083BB8C /* CoreDataManager+Woo.swift in Sources */ = {isa = PBXBuildFile; fileRef = B54175F120D4C15D0083BB8C /* CoreDataManager+Woo.swift */; };
		B557652B20F681E800185843 /* StoreTableViewCell.swift in Sources */ = {isa = PBXBuildFile; fileRef = B557652A20F681E800185843 /* StoreTableViewCell.swift */; };
		B557652D20F6827900185843 /* StoreTableViewCell.xib in Resources */ = {isa = PBXBuildFile; fileRef = B557652C20F6827900185843 /* StoreTableViewCell.xib */; };
		B557DA1520979904005962F4 /* CustomerNoteTableViewCell.swift in Sources */ = {isa = PBXBuildFile; fileRef = B557DA1320979904005962F4 /* CustomerNoteTableViewCell.swift */; };
		B557DA1620979904005962F4 /* CustomerNoteTableViewCell.xib in Resources */ = {isa = PBXBuildFile; fileRef = B557DA1420979904005962F4 /* CustomerNoteTableViewCell.xib */; };
		B559EBAF20A0BF8F00836CD4 /* README.md in Resources */ = {isa = PBXBuildFile; fileRef = B559EBAD20A0BF8E00836CD4 /* README.md */; };
		B559EBB020A0BF8F00836CD4 /* LICENSE in Resources */ = {isa = PBXBuildFile; fileRef = B559EBAE20A0BF8F00836CD4 /* LICENSE */; };
		B55D4BFD20B5CDE700D7A50F /* replace_secrets.rb in Resources */ = {isa = PBXBuildFile; fileRef = B55D4BFB20B5CDE600D7A50F /* replace_secrets.rb */; };
		B55D4C0620B6027200D7A50F /* AuthenticationManager.swift in Sources */ = {isa = PBXBuildFile; fileRef = B55D4C0520B6027100D7A50F /* AuthenticationManager.swift */; };
		B55D4C2720B717C000D7A50F /* UserAgent.swift in Sources */ = {isa = PBXBuildFile; fileRef = B55D4C2620B717C000D7A50F /* UserAgent.swift */; };
		B56DB3CA2049BFAA00D4AA8E /* AppDelegate.swift in Sources */ = {isa = PBXBuildFile; fileRef = B56DB3C92049BFAA00D4AA8E /* AppDelegate.swift */; };
		B56DB3CF2049BFAA00D4AA8E /* Main.storyboard in Resources */ = {isa = PBXBuildFile; fileRef = B56DB3CD2049BFAA00D4AA8E /* Main.storyboard */; };
		B56DB3D42049BFAA00D4AA8E /* Assets.xcassets in Resources */ = {isa = PBXBuildFile; fileRef = B56DB3D32049BFAA00D4AA8E /* Assets.xcassets */; };
		B56DB3D72049BFAA00D4AA8E /* LaunchScreen.storyboard in Resources */ = {isa = PBXBuildFile; fileRef = B56DB3D52049BFAA00D4AA8E /* LaunchScreen.storyboard */; };
		B57B678A2107546E00AF8905 /* Address+Woo.swift in Sources */ = {isa = PBXBuildFile; fileRef = B57B67892107546E00AF8905 /* Address+Woo.swift */; };
		B57B678C2107638C00AF8905 /* Order+Woo.swift in Sources */ = {isa = PBXBuildFile; fileRef = B57B678B2107638C00AF8905 /* Order+Woo.swift */; };
		B57B678E21078C5400AF8905 /* OrderItemViewModel.swift in Sources */ = {isa = PBXBuildFile; fileRef = B57B678D21078C5400AF8905 /* OrderItemViewModel.swift */; };
		B57C743D20F5493300EEFC87 /* AccountHeaderView.swift in Sources */ = {isa = PBXBuildFile; fileRef = B57C743C20F5493300EEFC87 /* AccountHeaderView.swift */; };
		B57C744320F54F1C00EEFC87 /* AccountHeaderView.xib in Resources */ = {isa = PBXBuildFile; fileRef = B57C744220F54F1C00EEFC87 /* AccountHeaderView.xib */; };
		B57C744520F55BA600EEFC87 /* NSObject+Helpers.swift in Sources */ = {isa = PBXBuildFile; fileRef = B57C744420F55BA600EEFC87 /* NSObject+Helpers.swift */; };
		B57C744720F55BC800EEFC87 /* UIView+Helpers.swift in Sources */ = {isa = PBXBuildFile; fileRef = B57C744620F55BC800EEFC87 /* UIView+Helpers.swift */; };
		B57C744A20F5649300EEFC87 /* EmptyStoresTableViewCell.swift in Sources */ = {isa = PBXBuildFile; fileRef = B57C744920F5649300EEFC87 /* EmptyStoresTableViewCell.swift */; };
		B57C744C20F564B400EEFC87 /* EmptyStoresTableViewCell.xib in Resources */ = {isa = PBXBuildFile; fileRef = B57C744B20F564B400EEFC87 /* EmptyStoresTableViewCell.xib */; };
		B57C744E20F56E3800EEFC87 /* UITableViewCell+Helpers.swift in Sources */ = {isa = PBXBuildFile; fileRef = B57C744D20F56E3800EEFC87 /* UITableViewCell+Helpers.swift */; };
		B57C745120F56EE900EEFC87 /* UITableViewCellHelpersTests.swift in Sources */ = {isa = PBXBuildFile; fileRef = B57C745020F56EE900EEFC87 /* UITableViewCellHelpersTests.swift */; };
		B582F95920FFCEAA0060934A /* UITableViewHeaderFooterView+Helpers.swift in Sources */ = {isa = PBXBuildFile; fileRef = B582F95820FFCEAA0060934A /* UITableViewHeaderFooterView+Helpers.swift */; };
		B5A82EE221025C450053ADC8 /* FulfillViewController.swift in Sources */ = {isa = PBXBuildFile; fileRef = B5A82EE121025C450053ADC8 /* FulfillViewController.swift */; };
		B5A82EE521025E550053ADC8 /* FulfillViewController.xib in Resources */ = {isa = PBXBuildFile; fileRef = B5A82EE421025E550053ADC8 /* FulfillViewController.xib */; };
		B5A82EE7210263460053ADC8 /* UIViewController+Helpers.swift in Sources */ = {isa = PBXBuildFile; fileRef = B5A82EE6210263460053ADC8 /* UIViewController+Helpers.swift */; };
		B5A8532220BDBFAF00FAAB4D /* CircularImageView.swift in Sources */ = {isa = PBXBuildFile; fileRef = B5A8532120BDBFAE00FAAB4D /* CircularImageView.swift */; };
		B5A8F8A920B84D3F00D211DE /* ApiCredentials.swift in Sources */ = {isa = PBXBuildFile; fileRef = B5A8F8A720B84D3F00D211DE /* ApiCredentials.swift */; };
		B5A8F8AD20B88D9900D211DE /* LoginPrologueViewController.swift in Sources */ = {isa = PBXBuildFile; fileRef = B5A8F8AC20B88D9900D211DE /* LoginPrologueViewController.swift */; };
		B5A8F8AF20B88DCC00D211DE /* LoginPrologueViewController.xib in Resources */ = {isa = PBXBuildFile; fileRef = B5A8F8AE20B88DCC00D211DE /* LoginPrologueViewController.xib */; };
		B5AA7B3D20ED5D15004DA14F /* SessionManager.swift in Sources */ = {isa = PBXBuildFile; fileRef = B5AA7B3C20ED5D15004DA14F /* SessionManager.swift */; };
		B5AA7B3F20ED81C2004DA14F /* UserDefaults+Woo.swift in Sources */ = {isa = PBXBuildFile; fileRef = B5AA7B3E20ED81C2004DA14F /* UserDefaults+Woo.swift */; };
		B5BE368E20BED80B00BE0A8C /* SafariViewController.swift in Sources */ = {isa = PBXBuildFile; fileRef = B5BE368D20BED80B00BE0A8C /* SafariViewController.swift */; };
		B5C3B5E320D189E60072CB9D /* Networking.framework in Frameworks */ = {isa = PBXBuildFile; fileRef = B5C3B5E220D189E60072CB9D /* Networking.framework */; };
		B5C3B5E520D189EA0072CB9D /* Storage.framework in Frameworks */ = {isa = PBXBuildFile; fileRef = B5C3B5E420D189EA0072CB9D /* Storage.framework */; };
		B5C3B5E720D189ED0072CB9D /* Yosemite.framework in Frameworks */ = {isa = PBXBuildFile; fileRef = B5C3B5E620D189ED0072CB9D /* Yosemite.framework */; };
		B5C3B5E820D189F30072CB9D /* Networking.framework in Embed Frameworks */ = {isa = PBXBuildFile; fileRef = B5C3B5E220D189E60072CB9D /* Networking.framework */; settings = {ATTRIBUTES = (CodeSignOnCopy, RemoveHeadersOnCopy, ); }; };
		B5C3B5E920D189F70072CB9D /* Yosemite.framework in Embed Frameworks */ = {isa = PBXBuildFile; fileRef = B5C3B5E620D189ED0072CB9D /* Yosemite.framework */; settings = {ATTRIBUTES = (CodeSignOnCopy, RemoveHeadersOnCopy, ); }; };
		B5C3B5EA20D189FC0072CB9D /* Storage.framework in Embed Frameworks */ = {isa = PBXBuildFile; fileRef = B5C3B5E420D189EA0072CB9D /* Storage.framework */; settings = {ATTRIBUTES = (CodeSignOnCopy, RemoveHeadersOnCopy, ); }; };
		B5D1AFB420BC445A00DB0E8C /* Images.xcassets in Resources */ = {isa = PBXBuildFile; fileRef = B5D1AFB320BC445900DB0E8C /* Images.xcassets */; };
		B5D1AFB820BC510200DB0E8C /* UIImage+Woo.swift in Sources */ = {isa = PBXBuildFile; fileRef = B5D1AFB720BC510200DB0E8C /* UIImage+Woo.swift */; };
		B5D1AFBA20BC515600DB0E8C /* UIColor+Woo.swift in Sources */ = {isa = PBXBuildFile; fileRef = B5D1AFB920BC515600DB0E8C /* UIColor+Woo.swift */; };
		B5D1AFC020BC67C200DB0E8C /* WooConstants.swift in Sources */ = {isa = PBXBuildFile; fileRef = B5D1AFBF20BC67C200DB0E8C /* WooConstants.swift */; };
		B5D1AFC620BC7B7300DB0E8C /* StorePickerViewController.swift in Sources */ = {isa = PBXBuildFile; fileRef = B5D1AFC520BC7B7300DB0E8C /* StorePickerViewController.swift */; };
		B5D1AFC820BC7B9600DB0E8C /* StorePickerViewController.xib in Resources */ = {isa = PBXBuildFile; fileRef = B5D1AFC720BC7B9600DB0E8C /* StorePickerViewController.xib */; };
		B5DBF3C320E1484400B53AED /* StoresManagerTests.swift in Sources */ = {isa = PBXBuildFile; fileRef = B5DBF3C220E1484400B53AED /* StoresManagerTests.swift */; };
		B5DBF3C520E148E000B53AED /* DeauthenticatedState.swift in Sources */ = {isa = PBXBuildFile; fileRef = B5DBF3C420E148E000B53AED /* DeauthenticatedState.swift */; };
		B5DBF3CB20E149CC00B53AED /* AuthenticatedState.swift in Sources */ = {isa = PBXBuildFile; fileRef = B5DBF3CA20E149CC00B53AED /* AuthenticatedState.swift */; };
		CE17C2E220ACA06800AFBD20 /* BillingDetailsTableViewCell.swift in Sources */ = {isa = PBXBuildFile; fileRef = CE17C2E020ACA06800AFBD20 /* BillingDetailsTableViewCell.swift */; };
		CE17C2E320ACA06800AFBD20 /* BillingDetailsTableViewCell.xib in Resources */ = {isa = PBXBuildFile; fileRef = CE17C2E120ACA06800AFBD20 /* BillingDetailsTableViewCell.xib */; };
		CE1CCB402056F21C000EE3AC /* Style.swift in Sources */ = {isa = PBXBuildFile; fileRef = CE1CCB3F2056F21C000EE3AC /* Style.swift */; };
		CE1CCB4720570A6C000EE3AC /* en.lproj in Resources */ = {isa = PBXBuildFile; fileRef = CE1CCB4620570A6B000EE3AC /* en.lproj */; };
		CE1CCB4B20570B1F000EE3AC /* OrderListCell.swift in Sources */ = {isa = PBXBuildFile; fileRef = CE1CCB4A20570B1F000EE3AC /* OrderListCell.swift */; };
		CE1EC8C520B46819009762BF /* PaymentTableViewCell.swift in Sources */ = {isa = PBXBuildFile; fileRef = CE1EC8C320B46819009762BF /* PaymentTableViewCell.swift */; };
		CE1EC8C620B46819009762BF /* PaymentTableViewCell.xib in Resources */ = {isa = PBXBuildFile; fileRef = CE1EC8C420B46819009762BF /* PaymentTableViewCell.xib */; };
		CE1EC8C820B478B6009762BF /* TwoColumnLabelView.xib in Resources */ = {isa = PBXBuildFile; fileRef = CE1EC8C720B478B6009762BF /* TwoColumnLabelView.xib */; };
		CE1EC8CA20B479F1009762BF /* TwoColumnLabelView.swift in Sources */ = {isa = PBXBuildFile; fileRef = CE1EC8C920B479F1009762BF /* TwoColumnLabelView.swift */; };
		CE1EC8CF20B6FD53009762BF /* FootnoteView.xib in Resources */ = {isa = PBXBuildFile; fileRef = CE1EC8CE20B6FD53009762BF /* FootnoteView.xib */; };
		CE1EC8D120B6FE39009762BF /* FootnoteView.swift in Sources */ = {isa = PBXBuildFile; fileRef = CE1EC8D020B6FE39009762BF /* FootnoteView.swift */; };
		CE1EC8E920B8A3F5009762BF /* OrderNoteViewModel.swift in Sources */ = {isa = PBXBuildFile; fileRef = CE1EC8E820B8A3F5009762BF /* OrderNoteViewModel.swift */; };
		CE1EC8EC20B8A3FF009762BF /* LeftImageTableViewCell.swift in Sources */ = {isa = PBXBuildFile; fileRef = CE1EC8EA20B8A3FF009762BF /* LeftImageTableViewCell.swift */; };
		CE1EC8F020B8A408009762BF /* OrderNoteTableViewCell.xib in Resources */ = {isa = PBXBuildFile; fileRef = CE1EC8EE20B8A408009762BF /* OrderNoteTableViewCell.xib */; };
		CE1EC8F120B8A408009762BF /* OrderNoteTableViewCell.swift in Sources */ = {isa = PBXBuildFile; fileRef = CE1EC8EF20B8A408009762BF /* OrderNoteTableViewCell.swift */; };
		CE1F51252064179A00C6C810 /* UILabel+Helpers.swift in Sources */ = {isa = PBXBuildFile; fileRef = CE1F51242064179A00C6C810 /* UILabel+Helpers.swift */; };
		CE1F51272064345B00C6C810 /* UIColor+Helpers.swift in Sources */ = {isa = PBXBuildFile; fileRef = CE1F51262064345B00C6C810 /* UIColor+Helpers.swift */; };
		CE1F512920697F0100C6C810 /* UIFont+Helpers.swift in Sources */ = {isa = PBXBuildFile; fileRef = CE1F512820697F0100C6C810 /* UIFont+Helpers.swift */; };
		CE1F512B206985DF00C6C810 /* PaddedLabel.swift in Sources */ = {isa = PBXBuildFile; fileRef = CE1F512A206985DF00C6C810 /* PaddedLabel.swift */; };
		CE21B3D720FE669A00A259D5 /* BasicDisclosureTableViewCell.swift in Sources */ = {isa = PBXBuildFile; fileRef = CE21B3D520FE669A00A259D5 /* BasicDisclosureTableViewCell.swift */; };
		CE21B3D820FE669A00A259D5 /* BasicDisclosureTableViewCell.xib in Resources */ = {isa = PBXBuildFile; fileRef = CE21B3D620FE669A00A259D5 /* BasicDisclosureTableViewCell.xib */; };
		CE21B3DD20FF9BC200A259D5 /* ProductListViewController.swift in Sources */ = {isa = PBXBuildFile; fileRef = CE21B3DC20FF9BC200A259D5 /* ProductListViewController.swift */; };
		CE21B3E020FFC59700A259D5 /* ProductDetailsTableViewCell.swift in Sources */ = {isa = PBXBuildFile; fileRef = CE21B3DE20FFC59700A259D5 /* ProductDetailsTableViewCell.swift */; };
		CE21B3E120FFC59700A259D5 /* ProductDetailsTableViewCell.xib in Resources */ = {isa = PBXBuildFile; fileRef = CE21B3DF20FFC59700A259D5 /* ProductDetailsTableViewCell.xib */; };
		CE22571B20E16FBC0037F478 /* LeftImageTableViewCell.xib in Resources */ = {isa = PBXBuildFile; fileRef = CE1EC8EB20B8A3FF009762BF /* LeftImageTableViewCell.xib */; };
		CE263DE6206ACD220015A693 /* NotificationsViewController.swift in Sources */ = {isa = PBXBuildFile; fileRef = CE263DE5206ACD220015A693 /* NotificationsViewController.swift */; };
		CE263DE8206ACE3E0015A693 /* MainTabBarController.swift in Sources */ = {isa = PBXBuildFile; fileRef = CE263DE7206ACE3E0015A693 /* MainTabBarController.swift */; };
		CE32B10B20BEDE05006FBCF4 /* TwoColumnSectionHeaderView.xib in Resources */ = {isa = PBXBuildFile; fileRef = CE32B10A20BEDE05006FBCF4 /* TwoColumnSectionHeaderView.xib */; };
		CE32B10D20BEDE1C006FBCF4 /* TwoColumnSectionHeaderView.swift in Sources */ = {isa = PBXBuildFile; fileRef = CE32B10C20BEDE1C006FBCF4 /* TwoColumnSectionHeaderView.swift */; };
		CE32B11520BF8779006FBCF4 /* ProductListTableViewCell.swift in Sources */ = {isa = PBXBuildFile; fileRef = CE32B11320BF8779006FBCF4 /* ProductListTableViewCell.swift */; };
		CE32B11620BF8779006FBCF4 /* ProductListTableViewCell.xib in Resources */ = {isa = PBXBuildFile; fileRef = CE32B11420BF8779006FBCF4 /* ProductListTableViewCell.xib */; };
		CE32B11A20BF8E32006FBCF4 /* UIButton+Helpers.swift in Sources */ = {isa = PBXBuildFile; fileRef = CE32B11920BF8E32006FBCF4 /* UIButton+Helpers.swift */; };
		CE34DA2520A1ECD6005D8523 /* ContactViewModel.swift in Sources */ = {isa = PBXBuildFile; fileRef = CE34DA2420A1ECD6005D8523 /* ContactViewModel.swift */; };
		CE4296B920A5E9E400B2AFBD /* CNContact+Helpers.swift in Sources */ = {isa = PBXBuildFile; fileRef = CE4296B820A5E9E400B2AFBD /* CNContact+Helpers.swift */; };
		CE4DDB7B20DD312400D32EC8 /* Date+Helpers.swift in Sources */ = {isa = PBXBuildFile; fileRef = CE4DDB7A20DD312400D32EC8 /* Date+Helpers.swift */; };
		CE583A0421076C0100D73C1C /* AddANoteViewController.swift in Sources */ = {isa = PBXBuildFile; fileRef = CE583A0321076C0100D73C1C /* AddANoteViewController.swift */; };
		CE583A072107849F00D73C1C /* ToggleEmailCustomerTableViewCell.swift in Sources */ = {isa = PBXBuildFile; fileRef = CE583A052107849F00D73C1C /* ToggleEmailCustomerTableViewCell.swift */; };
		CE583A082107849F00D73C1C /* ToggleEmailCustomerTableViewCell.xib in Resources */ = {isa = PBXBuildFile; fileRef = CE583A062107849F00D73C1C /* ToggleEmailCustomerTableViewCell.xib */; };
		CE583A0B2107937F00D73C1C /* WriteCustomerNoteTableViewCell.swift in Sources */ = {isa = PBXBuildFile; fileRef = CE583A092107937F00D73C1C /* WriteCustomerNoteTableViewCell.swift */; };
		CE583A0C2107937F00D73C1C /* WriteCustomerNoteTableViewCell.xib in Resources */ = {isa = PBXBuildFile; fileRef = CE583A0A2107937F00D73C1C /* WriteCustomerNoteTableViewCell.xib */; };
		CE85535D209B5BB700938BDC /* OrderDetailsViewModel.swift in Sources */ = {isa = PBXBuildFile; fileRef = CE85535C209B5BB700938BDC /* OrderDetailsViewModel.swift */; };
		CE855364209BA6A700938BDC /* ShowHideSectionFooter.swift in Sources */ = {isa = PBXBuildFile; fileRef = CE855360209BA6A700938BDC /* ShowHideSectionFooter.swift */; };
		CE855365209BA6A700938BDC /* CustomerInfoTableViewCell.xib in Resources */ = {isa = PBXBuildFile; fileRef = CE855361209BA6A700938BDC /* CustomerInfoTableViewCell.xib */; };
		CE855366209BA6A700938BDC /* CustomerInfoTableViewCell.swift in Sources */ = {isa = PBXBuildFile; fileRef = CE855362209BA6A700938BDC /* CustomerInfoTableViewCell.swift */; };
		CE855367209BA6A700938BDC /* ShowHideSectionFooter.xib in Resources */ = {isa = PBXBuildFile; fileRef = CE855363209BA6A700938BDC /* ShowHideSectionFooter.xib */; };
		CE85FD5320F677770080B73E /* Dashboard.storyboard in Resources */ = {isa = PBXBuildFile; fileRef = CE85FD5220F677770080B73E /* Dashboard.storyboard */; };
		CE85FD5A20F7A7640080B73E /* SettingsFooterView.swift in Sources */ = {isa = PBXBuildFile; fileRef = CE85FD5920F7A7640080B73E /* SettingsFooterView.swift */; };
		CE85FD5C20F7A7740080B73E /* SettingsFooterView.xib in Resources */ = {isa = PBXBuildFile; fileRef = CE85FD5B20F7A7740080B73E /* SettingsFooterView.xib */; };
		CE85FD5F20F7BE8D0080B73E /* LogOutTableViewCell.swift in Sources */ = {isa = PBXBuildFile; fileRef = CE85FD5D20F7BE8D0080B73E /* LogOutTableViewCell.swift */; };
		CE85FD6020F7BE8D0080B73E /* LogOutTableViewCell.xib in Resources */ = {isa = PBXBuildFile; fileRef = CE85FD5E20F7BE8D0080B73E /* LogOutTableViewCell.xib */; };
		CED6021D20B35FDF0032C639 /* NoResultsTableViewCell.swift in Sources */ = {isa = PBXBuildFile; fileRef = CED6021B20B35FDF0032C639 /* NoResultsTableViewCell.swift */; };
		CED6021E20B35FDF0032C639 /* NoResultsTableViewCell.xib in Resources */ = {isa = PBXBuildFile; fileRef = CED6021C20B35FDF0032C639 /* NoResultsTableViewCell.xib */; };
		CEE005F62076C4040079161F /* Orders.storyboard in Resources */ = {isa = PBXBuildFile; fileRef = CEE005F52076C4040079161F /* Orders.storyboard */; };
		CEE006052077D1280079161F /* SummaryTableViewCell.swift in Sources */ = {isa = PBXBuildFile; fileRef = CEE006032077D1280079161F /* SummaryTableViewCell.swift */; };
		CEE006062077D1280079161F /* SummaryTableViewCell.xib in Resources */ = {isa = PBXBuildFile; fileRef = CEE006042077D1280079161F /* SummaryTableViewCell.xib */; };
		CEE006082077D14C0079161F /* OrderDetailsViewController.swift in Sources */ = {isa = PBXBuildFile; fileRef = CEE006072077D14C0079161F /* OrderDetailsViewController.swift */; };
/* End PBXBuildFile section */

/* Begin PBXContainerItemProxy section */
		B55D4C1420B6131400D7A50F /* PBXContainerItemProxy */ = {
			isa = PBXContainerItemProxy;
			containerPortal = B56DB3BE2049BFAA00D4AA8E /* Project object */;
			proxyType = 1;
			remoteGlobalIDString = B55D4C0F20B612F300D7A50F;
			remoteInfo = GenerateInfoPlist;
		};
		B56DB3DE2049BFAA00D4AA8E /* PBXContainerItemProxy */ = {
			isa = PBXContainerItemProxy;
			containerPortal = B56DB3BE2049BFAA00D4AA8E /* Project object */;
			proxyType = 1;
			remoteGlobalIDString = B56DB3C52049BFAA00D4AA8E;
			remoteInfo = WooCommerce;
		};
/* End PBXContainerItemProxy section */

/* Begin PBXCopyFilesBuildPhase section */
		B5650B1020A4CD7F009702D0 /* Embed Frameworks */ = {
			isa = PBXCopyFilesBuildPhase;
			buildActionMask = 2147483647;
			dstPath = "";
			dstSubfolderSpec = 10;
			files = (
				B5C3B5EA20D189FC0072CB9D /* Storage.framework in Embed Frameworks */,
				B5C3B5E920D189F70072CB9D /* Yosemite.framework in Embed Frameworks */,
				B5C3B5E820D189F30072CB9D /* Networking.framework in Embed Frameworks */,
			);
			name = "Embed Frameworks";
			runOnlyForDeploymentPostprocessing = 0;
		};
/* End PBXCopyFilesBuildPhase section */

/* Begin PBXFileReference section */
		33035144757869DE5E4DC88A /* Pods-WooCommerce.release.xcconfig */ = {isa = PBXFileReference; includeInIndex = 1; lastKnownFileType = text.xcconfig; name = "Pods-WooCommerce.release.xcconfig"; path = "../Pods/Target Support Files/Pods-WooCommerce/Pods-WooCommerce.release.xcconfig"; sourceTree = "<group>"; };
		7403F7E120EC04070097198F /* OrderStatusViewModel.swift */ = {isa = PBXFileReference; lastKnownFileType = sourcecode.swift; path = OrderStatusViewModel.swift; sourceTree = "<group>"; };
		90AC1C0B391E04A837BDC64E /* Pods-WooCommerce.debug.xcconfig */ = {isa = PBXFileReference; includeInIndex = 1; lastKnownFileType = text.xcconfig; name = "Pods-WooCommerce.debug.xcconfig"; path = "../Pods/Target Support Files/Pods-WooCommerce/Pods-WooCommerce.debug.xcconfig"; sourceTree = "<group>"; };
		93BCF01E20DC2CE200EBF7A1 /* bash_secrets.tpl */ = {isa = PBXFileReference; fileEncoding = 4; lastKnownFileType = text; path = bash_secrets.tpl; sourceTree = "<group>"; };
		B509112D2049E27A007D25DC /* DashboardViewController.swift */ = {isa = PBXFileReference; fileEncoding = 4; lastKnownFileType = sourcecode.swift; path = DashboardViewController.swift; sourceTree = "<group>"; };
		B509112E2049E27A007D25DC /* OrdersViewController.swift */ = {isa = PBXFileReference; fileEncoding = 4; lastKnownFileType = sourcecode.swift; path = OrdersViewController.swift; sourceTree = "<group>"; };
		B509112F2049E27A007D25DC /* SettingsViewController.swift */ = {isa = PBXFileReference; fileEncoding = 4; lastKnownFileType = sourcecode.swift; path = SettingsViewController.swift; sourceTree = "<group>"; };
		B53B898820D450AF00EDB467 /* SessionManagerTests.swift */ = {isa = PBXFileReference; lastKnownFileType = sourcecode.swift; path = SessionManagerTests.swift; sourceTree = "<group>"; };
		B53B898C20D462A000EDB467 /* StoresManager.swift */ = {isa = PBXFileReference; fileEncoding = 4; lastKnownFileType = sourcecode.swift; path = StoresManager.swift; sourceTree = "<group>"; };
		B54175F120D4C15D0083BB8C /* CoreDataManager+Woo.swift */ = {isa = PBXFileReference; lastKnownFileType = sourcecode.swift; path = "CoreDataManager+Woo.swift"; sourceTree = "<group>"; };
		B557652A20F681E800185843 /* StoreTableViewCell.swift */ = {isa = PBXFileReference; lastKnownFileType = sourcecode.swift; path = StoreTableViewCell.swift; sourceTree = "<group>"; };
		B557652C20F6827900185843 /* StoreTableViewCell.xib */ = {isa = PBXFileReference; lastKnownFileType = file.xib; path = StoreTableViewCell.xib; sourceTree = "<group>"; };
		B557DA1320979904005962F4 /* CustomerNoteTableViewCell.swift */ = {isa = PBXFileReference; fileEncoding = 4; lastKnownFileType = sourcecode.swift; path = CustomerNoteTableViewCell.swift; sourceTree = "<group>"; };
		B557DA1420979904005962F4 /* CustomerNoteTableViewCell.xib */ = {isa = PBXFileReference; fileEncoding = 4; lastKnownFileType = file.xib; path = CustomerNoteTableViewCell.xib; sourceTree = "<group>"; };
		B559EBAD20A0BF8E00836CD4 /* README.md */ = {isa = PBXFileReference; fileEncoding = 4; lastKnownFileType = net.daringfireball.markdown; name = README.md; path = ../README.md; sourceTree = "<group>"; };
		B559EBAE20A0BF8F00836CD4 /* LICENSE */ = {isa = PBXFileReference; fileEncoding = 4; lastKnownFileType = text; name = LICENSE; path = ../LICENSE; sourceTree = "<group>"; };
		B55D4BFA20B5CDE600D7A50F /* ApiCredentials.tpl */ = {isa = PBXFileReference; explicitFileType = sourcecode.swift; fileEncoding = 4; path = ApiCredentials.tpl; sourceTree = "<group>"; };
		B55D4BFB20B5CDE600D7A50F /* replace_secrets.rb */ = {isa = PBXFileReference; fileEncoding = 4; lastKnownFileType = text.script.ruby; path = replace_secrets.rb; sourceTree = "<group>"; };
		B55D4C0520B6027100D7A50F /* AuthenticationManager.swift */ = {isa = PBXFileReference; fileEncoding = 4; lastKnownFileType = sourcecode.swift; path = AuthenticationManager.swift; sourceTree = "<group>"; };
		B55D4C1920B6193000D7A50F /* InfoPlist.tpl */ = {isa = PBXFileReference; explicitFileType = sourcecode.c.h; fileEncoding = 4; path = InfoPlist.tpl; sourceTree = "<group>"; };
		B55D4C2620B717C000D7A50F /* UserAgent.swift */ = {isa = PBXFileReference; lastKnownFileType = sourcecode.swift; path = UserAgent.swift; sourceTree = "<group>"; };
		B56DB3C62049BFAA00D4AA8E /* WooCommerce.app */ = {isa = PBXFileReference; explicitFileType = wrapper.application; includeInIndex = 0; path = WooCommerce.app; sourceTree = BUILT_PRODUCTS_DIR; };
		B56DB3C92049BFAA00D4AA8E /* AppDelegate.swift */ = {isa = PBXFileReference; lastKnownFileType = sourcecode.swift; path = AppDelegate.swift; sourceTree = "<group>"; };
		B56DB3CE2049BFAA00D4AA8E /* Base */ = {isa = PBXFileReference; lastKnownFileType = file.storyboard; name = Base; path = Base.lproj/Main.storyboard; sourceTree = "<group>"; };
		B56DB3D32049BFAA00D4AA8E /* Assets.xcassets */ = {isa = PBXFileReference; lastKnownFileType = folder.assetcatalog; path = Assets.xcassets; sourceTree = "<group>"; };
		B56DB3D62049BFAA00D4AA8E /* Base */ = {isa = PBXFileReference; lastKnownFileType = file.storyboard; name = Base; path = Base.lproj/LaunchScreen.storyboard; sourceTree = "<group>"; };
		B56DB3D82049BFAA00D4AA8E /* Info.plist */ = {isa = PBXFileReference; lastKnownFileType = text.plist.xml; path = Info.plist; sourceTree = "<group>"; };
		B56DB3DD2049BFAA00D4AA8E /* WooCommerceTests.xctest */ = {isa = PBXFileReference; explicitFileType = wrapper.cfbundle; includeInIndex = 0; path = WooCommerceTests.xctest; sourceTree = BUILT_PRODUCTS_DIR; };
		B56DB3E32049BFAA00D4AA8E /* Info.plist */ = {isa = PBXFileReference; lastKnownFileType = text.plist.xml; path = Info.plist; sourceTree = "<group>"; };
		B57B67892107546E00AF8905 /* Address+Woo.swift */ = {isa = PBXFileReference; lastKnownFileType = sourcecode.swift; path = "Address+Woo.swift"; sourceTree = "<group>"; };
		B57B678B2107638C00AF8905 /* Order+Woo.swift */ = {isa = PBXFileReference; lastKnownFileType = sourcecode.swift; path = "Order+Woo.swift"; sourceTree = "<group>"; };
		B57B678D21078C5400AF8905 /* OrderItemViewModel.swift */ = {isa = PBXFileReference; lastKnownFileType = sourcecode.swift; path = OrderItemViewModel.swift; sourceTree = "<group>"; };
		B57C743C20F5493300EEFC87 /* AccountHeaderView.swift */ = {isa = PBXFileReference; lastKnownFileType = sourcecode.swift; path = AccountHeaderView.swift; sourceTree = "<group>"; };
		B57C744220F54F1C00EEFC87 /* AccountHeaderView.xib */ = {isa = PBXFileReference; lastKnownFileType = file.xib; path = AccountHeaderView.xib; sourceTree = "<group>"; };
		B57C744420F55BA600EEFC87 /* NSObject+Helpers.swift */ = {isa = PBXFileReference; lastKnownFileType = sourcecode.swift; path = "NSObject+Helpers.swift"; sourceTree = "<group>"; };
		B57C744620F55BC800EEFC87 /* UIView+Helpers.swift */ = {isa = PBXFileReference; lastKnownFileType = sourcecode.swift; path = "UIView+Helpers.swift"; sourceTree = "<group>"; };
		B57C744920F5649300EEFC87 /* EmptyStoresTableViewCell.swift */ = {isa = PBXFileReference; lastKnownFileType = sourcecode.swift; path = EmptyStoresTableViewCell.swift; sourceTree = "<group>"; };
		B57C744B20F564B400EEFC87 /* EmptyStoresTableViewCell.xib */ = {isa = PBXFileReference; lastKnownFileType = file.xib; path = EmptyStoresTableViewCell.xib; sourceTree = "<group>"; };
		B57C744D20F56E3800EEFC87 /* UITableViewCell+Helpers.swift */ = {isa = PBXFileReference; lastKnownFileType = sourcecode.swift; path = "UITableViewCell+Helpers.swift"; sourceTree = "<group>"; };
		B57C745020F56EE900EEFC87 /* UITableViewCellHelpersTests.swift */ = {isa = PBXFileReference; lastKnownFileType = sourcecode.swift; path = UITableViewCellHelpersTests.swift; sourceTree = "<group>"; };
		B582F95820FFCEAA0060934A /* UITableViewHeaderFooterView+Helpers.swift */ = {isa = PBXFileReference; lastKnownFileType = sourcecode.swift; path = "UITableViewHeaderFooterView+Helpers.swift"; sourceTree = "<group>"; };
		B59F38DF20D40A24008C1829 /* WooCommerce.debug.entitlements */ = {isa = PBXFileReference; lastKnownFileType = text.plist.entitlements; path = WooCommerce.debug.entitlements; sourceTree = "<group>"; };
		B59F38E020D40A24008C1829 /* WooCommerce.release.entitlements */ = {isa = PBXFileReference; lastKnownFileType = text.plist.entitlements; path = WooCommerce.release.entitlements; sourceTree = "<group>"; };
		B5A82EE121025C450053ADC8 /* FulfillViewController.swift */ = {isa = PBXFileReference; lastKnownFileType = sourcecode.swift; path = FulfillViewController.swift; sourceTree = "<group>"; };
		B5A82EE421025E550053ADC8 /* FulfillViewController.xib */ = {isa = PBXFileReference; lastKnownFileType = file.xib; path = FulfillViewController.xib; sourceTree = "<group>"; };
		B5A82EE6210263460053ADC8 /* UIViewController+Helpers.swift */ = {isa = PBXFileReference; lastKnownFileType = sourcecode.swift; path = "UIViewController+Helpers.swift"; sourceTree = "<group>"; };
		B5A8532120BDBFAE00FAAB4D /* CircularImageView.swift */ = {isa = PBXFileReference; fileEncoding = 4; lastKnownFileType = sourcecode.swift; path = CircularImageView.swift; sourceTree = "<group>"; };
		B5A8F8A720B84D3F00D211DE /* ApiCredentials.swift */ = {isa = PBXFileReference; lastKnownFileType = sourcecode.swift; name = ApiCredentials.swift; path = DerivedSources/ApiCredentials.swift; sourceTree = SOURCE_ROOT; };
		B5A8F8A820B84D3F00D211DE /* InfoPlist.h */ = {isa = PBXFileReference; lastKnownFileType = sourcecode.c.h; name = InfoPlist.h; path = DerivedSources/InfoPlist.h; sourceTree = SOURCE_ROOT; };
		B5A8F8AC20B88D9900D211DE /* LoginPrologueViewController.swift */ = {isa = PBXFileReference; lastKnownFileType = sourcecode.swift; path = LoginPrologueViewController.swift; sourceTree = "<group>"; };
		B5A8F8AE20B88DCC00D211DE /* LoginPrologueViewController.xib */ = {isa = PBXFileReference; lastKnownFileType = file.xib; path = LoginPrologueViewController.xib; sourceTree = "<group>"; };
		B5AA7B3C20ED5D15004DA14F /* SessionManager.swift */ = {isa = PBXFileReference; lastKnownFileType = sourcecode.swift; path = SessionManager.swift; sourceTree = "<group>"; };
		B5AA7B3E20ED81C2004DA14F /* UserDefaults+Woo.swift */ = {isa = PBXFileReference; lastKnownFileType = sourcecode.swift; path = "UserDefaults+Woo.swift"; sourceTree = "<group>"; };
		B5BE368D20BED80B00BE0A8C /* SafariViewController.swift */ = {isa = PBXFileReference; lastKnownFileType = sourcecode.swift; path = SafariViewController.swift; sourceTree = "<group>"; };
		B5C3B5E220D189E60072CB9D /* Networking.framework */ = {isa = PBXFileReference; explicitFileType = wrapper.framework; path = Networking.framework; sourceTree = BUILT_PRODUCTS_DIR; };
		B5C3B5E420D189EA0072CB9D /* Storage.framework */ = {isa = PBXFileReference; explicitFileType = wrapper.framework; path = Storage.framework; sourceTree = BUILT_PRODUCTS_DIR; };
		B5C3B5E620D189ED0072CB9D /* Yosemite.framework */ = {isa = PBXFileReference; explicitFileType = wrapper.framework; path = Yosemite.framework; sourceTree = BUILT_PRODUCTS_DIR; };
		B5D1AFB320BC445900DB0E8C /* Images.xcassets */ = {isa = PBXFileReference; lastKnownFileType = folder.assetcatalog; path = Images.xcassets; sourceTree = "<group>"; };
		B5D1AFB720BC510200DB0E8C /* UIImage+Woo.swift */ = {isa = PBXFileReference; lastKnownFileType = sourcecode.swift; path = "UIImage+Woo.swift"; sourceTree = "<group>"; };
		B5D1AFB920BC515600DB0E8C /* UIColor+Woo.swift */ = {isa = PBXFileReference; lastKnownFileType = sourcecode.swift; path = "UIColor+Woo.swift"; sourceTree = "<group>"; };
		B5D1AFBF20BC67C200DB0E8C /* WooConstants.swift */ = {isa = PBXFileReference; lastKnownFileType = sourcecode.swift; path = WooConstants.swift; sourceTree = "<group>"; };
		B5D1AFC520BC7B7300DB0E8C /* StorePickerViewController.swift */ = {isa = PBXFileReference; lastKnownFileType = sourcecode.swift; path = StorePickerViewController.swift; sourceTree = "<group>"; };
		B5D1AFC720BC7B9600DB0E8C /* StorePickerViewController.xib */ = {isa = PBXFileReference; lastKnownFileType = file.xib; path = StorePickerViewController.xib; sourceTree = "<group>"; };
		B5DBF3C220E1484400B53AED /* StoresManagerTests.swift */ = {isa = PBXFileReference; lastKnownFileType = sourcecode.swift; path = StoresManagerTests.swift; sourceTree = "<group>"; };
		B5DBF3C420E148E000B53AED /* DeauthenticatedState.swift */ = {isa = PBXFileReference; lastKnownFileType = sourcecode.swift; path = DeauthenticatedState.swift; sourceTree = "<group>"; };
		B5DBF3CA20E149CC00B53AED /* AuthenticatedState.swift */ = {isa = PBXFileReference; fileEncoding = 4; lastKnownFileType = sourcecode.swift; path = AuthenticatedState.swift; sourceTree = "<group>"; };
		BABE5E07DD787ECA6D2A76DE /* Pods_WooCommerce.framework */ = {isa = PBXFileReference; explicitFileType = wrapper.framework; includeInIndex = 0; path = Pods_WooCommerce.framework; sourceTree = BUILT_PRODUCTS_DIR; };
		CE17C2E020ACA06800AFBD20 /* BillingDetailsTableViewCell.swift */ = {isa = PBXFileReference; lastKnownFileType = sourcecode.swift; path = BillingDetailsTableViewCell.swift; sourceTree = "<group>"; };
		CE17C2E120ACA06800AFBD20 /* BillingDetailsTableViewCell.xib */ = {isa = PBXFileReference; lastKnownFileType = file.xib; path = BillingDetailsTableViewCell.xib; sourceTree = "<group>"; };
		CE1CCB3F2056F21C000EE3AC /* Style.swift */ = {isa = PBXFileReference; lastKnownFileType = sourcecode.swift; path = Style.swift; sourceTree = "<group>"; };
		CE1CCB4620570A6B000EE3AC /* en.lproj */ = {isa = PBXFileReference; lastKnownFileType = folder; path = en.lproj; sourceTree = "<group>"; };
		CE1CCB4A20570B1F000EE3AC /* OrderListCell.swift */ = {isa = PBXFileReference; lastKnownFileType = sourcecode.swift; path = OrderListCell.swift; sourceTree = "<group>"; };
		CE1EC8C320B46819009762BF /* PaymentTableViewCell.swift */ = {isa = PBXFileReference; lastKnownFileType = sourcecode.swift; path = PaymentTableViewCell.swift; sourceTree = "<group>"; };
		CE1EC8C420B46819009762BF /* PaymentTableViewCell.xib */ = {isa = PBXFileReference; lastKnownFileType = file.xib; path = PaymentTableViewCell.xib; sourceTree = "<group>"; };
		CE1EC8C720B478B6009762BF /* TwoColumnLabelView.xib */ = {isa = PBXFileReference; lastKnownFileType = file.xib; path = TwoColumnLabelView.xib; sourceTree = "<group>"; };
		CE1EC8C920B479F1009762BF /* TwoColumnLabelView.swift */ = {isa = PBXFileReference; lastKnownFileType = sourcecode.swift; path = TwoColumnLabelView.swift; sourceTree = "<group>"; };
		CE1EC8CE20B6FD53009762BF /* FootnoteView.xib */ = {isa = PBXFileReference; lastKnownFileType = file.xib; name = FootnoteView.xib; path = Classes/ViewRelated/ReusableViews/FootnoteView.xib; sourceTree = SOURCE_ROOT; };
		CE1EC8D020B6FE39009762BF /* FootnoteView.swift */ = {isa = PBXFileReference; lastKnownFileType = sourcecode.swift; path = FootnoteView.swift; sourceTree = "<group>"; };
		CE1EC8E820B8A3F5009762BF /* OrderNoteViewModel.swift */ = {isa = PBXFileReference; fileEncoding = 4; lastKnownFileType = sourcecode.swift; path = OrderNoteViewModel.swift; sourceTree = "<group>"; };
		CE1EC8EA20B8A3FF009762BF /* LeftImageTableViewCell.swift */ = {isa = PBXFileReference; fileEncoding = 4; lastKnownFileType = sourcecode.swift; path = LeftImageTableViewCell.swift; sourceTree = "<group>"; };
		CE1EC8EB20B8A3FF009762BF /* LeftImageTableViewCell.xib */ = {isa = PBXFileReference; fileEncoding = 4; lastKnownFileType = file.xib; path = LeftImageTableViewCell.xib; sourceTree = "<group>"; };
		CE1EC8EE20B8A408009762BF /* OrderNoteTableViewCell.xib */ = {isa = PBXFileReference; fileEncoding = 4; lastKnownFileType = file.xib; path = OrderNoteTableViewCell.xib; sourceTree = "<group>"; };
		CE1EC8EF20B8A408009762BF /* OrderNoteTableViewCell.swift */ = {isa = PBXFileReference; fileEncoding = 4; lastKnownFileType = sourcecode.swift; path = OrderNoteTableViewCell.swift; sourceTree = "<group>"; };
		CE1F51242064179A00C6C810 /* UILabel+Helpers.swift */ = {isa = PBXFileReference; lastKnownFileType = sourcecode.swift; path = "UILabel+Helpers.swift"; sourceTree = "<group>"; };
		CE1F51262064345B00C6C810 /* UIColor+Helpers.swift */ = {isa = PBXFileReference; lastKnownFileType = sourcecode.swift; path = "UIColor+Helpers.swift"; sourceTree = "<group>"; };
		CE1F512820697F0100C6C810 /* UIFont+Helpers.swift */ = {isa = PBXFileReference; lastKnownFileType = sourcecode.swift; path = "UIFont+Helpers.swift"; sourceTree = "<group>"; };
		CE1F512A206985DF00C6C810 /* PaddedLabel.swift */ = {isa = PBXFileReference; lastKnownFileType = sourcecode.swift; path = PaddedLabel.swift; sourceTree = "<group>"; };
		CE21B3D520FE669A00A259D5 /* BasicDisclosureTableViewCell.swift */ = {isa = PBXFileReference; lastKnownFileType = sourcecode.swift; path = BasicDisclosureTableViewCell.swift; sourceTree = "<group>"; };
		CE21B3D620FE669A00A259D5 /* BasicDisclosureTableViewCell.xib */ = {isa = PBXFileReference; lastKnownFileType = file.xib; path = BasicDisclosureTableViewCell.xib; sourceTree = "<group>"; };
		CE21B3DC20FF9BC200A259D5 /* ProductListViewController.swift */ = {isa = PBXFileReference; lastKnownFileType = sourcecode.swift; path = ProductListViewController.swift; sourceTree = "<group>"; };
		CE21B3DE20FFC59700A259D5 /* ProductDetailsTableViewCell.swift */ = {isa = PBXFileReference; lastKnownFileType = sourcecode.swift; path = ProductDetailsTableViewCell.swift; sourceTree = "<group>"; };
		CE21B3DF20FFC59700A259D5 /* ProductDetailsTableViewCell.xib */ = {isa = PBXFileReference; lastKnownFileType = file.xib; path = ProductDetailsTableViewCell.xib; sourceTree = "<group>"; };
		CE263DE5206ACD220015A693 /* NotificationsViewController.swift */ = {isa = PBXFileReference; lastKnownFileType = sourcecode.swift; path = NotificationsViewController.swift; sourceTree = "<group>"; };
		CE263DE7206ACE3E0015A693 /* MainTabBarController.swift */ = {isa = PBXFileReference; lastKnownFileType = sourcecode.swift; path = MainTabBarController.swift; sourceTree = "<group>"; };
		CE32B10A20BEDE05006FBCF4 /* TwoColumnSectionHeaderView.xib */ = {isa = PBXFileReference; lastKnownFileType = file.xib; path = TwoColumnSectionHeaderView.xib; sourceTree = "<group>"; };
		CE32B10C20BEDE1C006FBCF4 /* TwoColumnSectionHeaderView.swift */ = {isa = PBXFileReference; lastKnownFileType = sourcecode.swift; path = TwoColumnSectionHeaderView.swift; sourceTree = "<group>"; };
		CE32B11320BF8779006FBCF4 /* ProductListTableViewCell.swift */ = {isa = PBXFileReference; lastKnownFileType = sourcecode.swift; path = ProductListTableViewCell.swift; sourceTree = "<group>"; };
		CE32B11420BF8779006FBCF4 /* ProductListTableViewCell.xib */ = {isa = PBXFileReference; lastKnownFileType = file.xib; path = ProductListTableViewCell.xib; sourceTree = "<group>"; };
		CE32B11920BF8E32006FBCF4 /* UIButton+Helpers.swift */ = {isa = PBXFileReference; lastKnownFileType = sourcecode.swift; path = "UIButton+Helpers.swift"; sourceTree = "<group>"; };
		CE34DA2420A1ECD6005D8523 /* ContactViewModel.swift */ = {isa = PBXFileReference; lastKnownFileType = sourcecode.swift; path = ContactViewModel.swift; sourceTree = "<group>"; };
		CE4296B820A5E9E400B2AFBD /* CNContact+Helpers.swift */ = {isa = PBXFileReference; lastKnownFileType = sourcecode.swift; path = "CNContact+Helpers.swift"; sourceTree = "<group>"; };
		CE4DDB7A20DD312400D32EC8 /* Date+Helpers.swift */ = {isa = PBXFileReference; lastKnownFileType = sourcecode.swift; path = "Date+Helpers.swift"; sourceTree = "<group>"; };
		CE583A0321076C0100D73C1C /* AddANoteViewController.swift */ = {isa = PBXFileReference; lastKnownFileType = sourcecode.swift; path = AddANoteViewController.swift; sourceTree = "<group>"; };
		CE583A052107849F00D73C1C /* ToggleEmailCustomerTableViewCell.swift */ = {isa = PBXFileReference; lastKnownFileType = sourcecode.swift; path = ToggleEmailCustomerTableViewCell.swift; sourceTree = "<group>"; };
		CE583A062107849F00D73C1C /* ToggleEmailCustomerTableViewCell.xib */ = {isa = PBXFileReference; lastKnownFileType = file.xib; path = ToggleEmailCustomerTableViewCell.xib; sourceTree = "<group>"; };
		CE583A092107937F00D73C1C /* WriteCustomerNoteTableViewCell.swift */ = {isa = PBXFileReference; lastKnownFileType = sourcecode.swift; path = WriteCustomerNoteTableViewCell.swift; sourceTree = "<group>"; };
		CE583A0A2107937F00D73C1C /* WriteCustomerNoteTableViewCell.xib */ = {isa = PBXFileReference; lastKnownFileType = file.xib; path = WriteCustomerNoteTableViewCell.xib; sourceTree = "<group>"; };
		CE85535C209B5BB700938BDC /* OrderDetailsViewModel.swift */ = {isa = PBXFileReference; lastKnownFileType = sourcecode.swift; path = OrderDetailsViewModel.swift; sourceTree = "<group>"; };
		CE855360209BA6A700938BDC /* ShowHideSectionFooter.swift */ = {isa = PBXFileReference; fileEncoding = 4; lastKnownFileType = sourcecode.swift; path = ShowHideSectionFooter.swift; sourceTree = "<group>"; };
		CE855361209BA6A700938BDC /* CustomerInfoTableViewCell.xib */ = {isa = PBXFileReference; fileEncoding = 4; lastKnownFileType = file.xib; path = CustomerInfoTableViewCell.xib; sourceTree = "<group>"; };
		CE855362209BA6A700938BDC /* CustomerInfoTableViewCell.swift */ = {isa = PBXFileReference; fileEncoding = 4; lastKnownFileType = sourcecode.swift; path = CustomerInfoTableViewCell.swift; sourceTree = "<group>"; };
		CE855363209BA6A700938BDC /* ShowHideSectionFooter.xib */ = {isa = PBXFileReference; fileEncoding = 4; lastKnownFileType = file.xib; path = ShowHideSectionFooter.xib; sourceTree = "<group>"; };
		CE85FD5220F677770080B73E /* Dashboard.storyboard */ = {isa = PBXFileReference; fileEncoding = 4; lastKnownFileType = file.storyboard; path = Dashboard.storyboard; sourceTree = "<group>"; };
		CE85FD5920F7A7640080B73E /* SettingsFooterView.swift */ = {isa = PBXFileReference; lastKnownFileType = sourcecode.swift; path = SettingsFooterView.swift; sourceTree = "<group>"; };
		CE85FD5B20F7A7740080B73E /* SettingsFooterView.xib */ = {isa = PBXFileReference; lastKnownFileType = file.xib; path = SettingsFooterView.xib; sourceTree = "<group>"; };
		CE85FD5D20F7BE8D0080B73E /* LogOutTableViewCell.swift */ = {isa = PBXFileReference; lastKnownFileType = sourcecode.swift; path = LogOutTableViewCell.swift; sourceTree = "<group>"; };
		CE85FD5E20F7BE8D0080B73E /* LogOutTableViewCell.xib */ = {isa = PBXFileReference; lastKnownFileType = file.xib; path = LogOutTableViewCell.xib; sourceTree = "<group>"; };
		CECA64B020D9990E005A44C4 /* WooCommerce-Bridging-Header.h */ = {isa = PBXFileReference; lastKnownFileType = sourcecode.c.h; path = "WooCommerce-Bridging-Header.h"; sourceTree = "<group>"; };
		CED6021B20B35FDF0032C639 /* NoResultsTableViewCell.swift */ = {isa = PBXFileReference; lastKnownFileType = sourcecode.swift; path = NoResultsTableViewCell.swift; sourceTree = "<group>"; };
		CED6021C20B35FDF0032C639 /* NoResultsTableViewCell.xib */ = {isa = PBXFileReference; lastKnownFileType = file.xib; path = NoResultsTableViewCell.xib; sourceTree = "<group>"; };
		CEE005F52076C4040079161F /* Orders.storyboard */ = {isa = PBXFileReference; fileEncoding = 4; lastKnownFileType = file.storyboard; path = Orders.storyboard; sourceTree = "<group>"; };
		CEE006032077D1280079161F /* SummaryTableViewCell.swift */ = {isa = PBXFileReference; lastKnownFileType = sourcecode.swift; path = SummaryTableViewCell.swift; sourceTree = "<group>"; };
		CEE006042077D1280079161F /* SummaryTableViewCell.xib */ = {isa = PBXFileReference; lastKnownFileType = file.xib; path = SummaryTableViewCell.xib; sourceTree = "<group>"; };
		CEE006072077D14C0079161F /* OrderDetailsViewController.swift */ = {isa = PBXFileReference; lastKnownFileType = sourcecode.swift; path = OrderDetailsViewController.swift; sourceTree = "<group>"; };
/* End PBXFileReference section */

/* Begin PBXFrameworksBuildPhase section */
		B56DB3C32049BFAA00D4AA8E /* Frameworks */ = {
			isa = PBXFrameworksBuildPhase;
			buildActionMask = 2147483647;
			files = (
				B5C3B5E720D189ED0072CB9D /* Yosemite.framework in Frameworks */,
				B5C3B5E520D189EA0072CB9D /* Storage.framework in Frameworks */,
				B5C3B5E320D189E60072CB9D /* Networking.framework in Frameworks */,
				86DBBB0BDEA3488E2BEBB314 /* Pods_WooCommerce.framework in Frameworks */,
			);
			runOnlyForDeploymentPostprocessing = 0;
		};
		B56DB3DA2049BFAA00D4AA8E /* Frameworks */ = {
			isa = PBXFrameworksBuildPhase;
			buildActionMask = 2147483647;
			files = (
			);
			runOnlyForDeploymentPostprocessing = 0;
		};
/* End PBXFrameworksBuildPhase section */

/* Begin PBXGroup section */
		88A44ABE866401E6DB03AC60 /* Frameworks */ = {
			isa = PBXGroup;
			children = (
				B5C3B5E620D189ED0072CB9D /* Yosemite.framework */,
				B5C3B5E420D189EA0072CB9D /* Storage.framework */,
				B5C3B5E220D189E60072CB9D /* Networking.framework */,
				BABE5E07DD787ECA6D2A76DE /* Pods_WooCommerce.framework */,
			);
			name = Frameworks;
			sourceTree = "<group>";
		};
		B53B898A20D4606400EDB467 /* System */ = {
			isa = PBXGroup;
			children = (
				B53B898820D450AF00EDB467 /* SessionManagerTests.swift */,
			);
			path = System;
			sourceTree = "<group>";
		};
		B53B898B20D4627A00EDB467 /* Yosemite */ = {
			isa = PBXGroup;
			children = (
				B53B898C20D462A000EDB467 /* StoresManager.swift */,
				B5DBF3CA20E149CC00B53AED /* AuthenticatedState.swift */,
				B5DBF3C420E148E000B53AED /* DeauthenticatedState.swift */,
				B54175F120D4C15D0083BB8C /* CoreDataManager+Woo.swift */,
			);
			path = Yosemite;
			sourceTree = "<group>";
		};
		B55D4BF920B5CDE600D7A50F /* Credentials */ = {
			isa = PBXGroup;
			children = (
				B55D4BFA20B5CDE600D7A50F /* ApiCredentials.tpl */,
				B55D4C1920B6193000D7A50F /* InfoPlist.tpl */,
				93BCF01E20DC2CE200EBF7A1 /* bash_secrets.tpl */,
				B55D4BFB20B5CDE600D7A50F /* replace_secrets.rb */,
			);
			path = Credentials;
			sourceTree = "<group>";
		};
		B55D4C0420B6026700D7A50F /* Authentication */ = {
			isa = PBXGroup;
			children = (
				B5A8F8AB20B88D8400D211DE /* Prologue */,
				B5D1AFC420BC7B3000DB0E8C /* Epilogue */,
				B55D4C0520B6027100D7A50F /* AuthenticationManager.swift */,
			);
			path = Authentication;
			sourceTree = "<group>";
		};
		B55D4C2220B716CE00D7A50F /* Tools */ = {
			isa = PBXGroup;
			children = (
				B55D4C2620B717C000D7A50F /* UserAgent.swift */,
				B5BE368D20BED80B00BE0A8C /* SafariViewController.swift */,
			);
			path = Tools;
			sourceTree = "<group>";
		};
		B56DB3BD2049BFAA00D4AA8E = {
			isa = PBXGroup;
			children = (
				B55D4BF920B5CDE600D7A50F /* Credentials */,
				B5A8F8A620B84CF600D211DE /* DerivedSources */,
				B56DB3F12049C0B800D4AA8E /* Classes */,
				B56DB3F22049C0C000D4AA8E /* Resources */,
				B56DB3E02049BFAA00D4AA8E /* WooCommerceTests */,
				88A44ABE866401E6DB03AC60 /* Frameworks */,
				B56DB3C72049BFAA00D4AA8E /* Products */,
				B559EBAE20A0BF8F00836CD4 /* LICENSE */,
				B559EBAD20A0BF8E00836CD4 /* README.md */,
				F4B77A83B2A3D94EA331691B /* Pods */,
			);
			sourceTree = "<group>";
		};
		B56DB3C72049BFAA00D4AA8E /* Products */ = {
			isa = PBXGroup;
			children = (
				B56DB3C62049BFAA00D4AA8E /* WooCommerce.app */,
				B56DB3DD2049BFAA00D4AA8E /* WooCommerceTests.xctest */,
			);
			name = Products;
			sourceTree = "<group>";
		};
		B56DB3E02049BFAA00D4AA8E /* WooCommerceTests */ = {
			isa = PBXGroup;
			children = (
				B57C744F20F56ED300EEFC87 /* Extensions */,
				B53B898A20D4606400EDB467 /* System */,
				B5DBF3C120E1482900B53AED /* Yosemite */,
				B56DB3E32049BFAA00D4AA8E /* Info.plist */,
			);
			path = WooCommerceTests;
			sourceTree = "<group>";
		};
		B56DB3EF2049C06D00D4AA8E /* ViewRelated */ = {
			isa = PBXGroup;
			children = (
				CED6021A20B35FBF0032C639 /* ReusableViews */,
				CE85FD5120F677460080B73E /* Dashboard */,
				CE1CCB4920570B05000EE3AC /* Orders */,
				B56DB3CD2049BFAA00D4AA8E /* Main.storyboard */,
				CE263DE5206ACD220015A693 /* NotificationsViewController.swift */,
				CE263DE7206ACE3E0015A693 /* MainTabBarController.swift */,
			);
			path = ViewRelated;
			sourceTree = "<group>";
		};
		B56DB3F12049C0B800D4AA8E /* Classes */ = {
			isa = PBXGroup;
			children = (
				B55D4C2220B716CE00D7A50F /* Tools */,
				B55D4C0420B6026700D7A50F /* Authentication */,
				CE1CCB4C20572444000EE3AC /* Extensions */,
				B57B67882107545B00AF8905 /* Model */,
				CE1CCB3E2056F204000EE3AC /* Styles */,
				B5D1AFBE20BC67B500DB0E8C /* System */,
				CE85535B209B5B6A00938BDC /* ViewModels */,
				B56DB3EF2049C06D00D4AA8E /* ViewRelated */,
				B53B898B20D4627A00EDB467 /* Yosemite */,
				B56DB3C92049BFAA00D4AA8E /* AppDelegate.swift */,
			);
			path = Classes;
			sourceTree = "<group>";
		};
		B56DB3F22049C0C000D4AA8E /* Resources */ = {
			isa = PBXGroup;
			children = (
				B56DB3D32049BFAA00D4AA8E /* Assets.xcassets */,
				B5D1AFB320BC445900DB0E8C /* Images.xcassets */,
				CE1CCB4620570A6B000EE3AC /* en.lproj */,
				B56DB3D82049BFAA00D4AA8E /* Info.plist */,
				B56DB3D52049BFAA00D4AA8E /* LaunchScreen.storyboard */,
				B59F38DF20D40A24008C1829 /* WooCommerce.debug.entitlements */,
				B59F38E020D40A24008C1829 /* WooCommerce.release.entitlements */,
			);
			path = Resources;
			sourceTree = "<group>";
		};
		B57B67882107545B00AF8905 /* Model */ = {
			isa = PBXGroup;
			children = (
				B57B67892107546E00AF8905 /* Address+Woo.swift */,
				B57B678B2107638C00AF8905 /* Order+Woo.swift */,
			);
			path = Model;
			sourceTree = "<group>";
		};
		B57C744F20F56ED300EEFC87 /* Extensions */ = {
			isa = PBXGroup;
			children = (
				B57C745020F56EE900EEFC87 /* UITableViewCellHelpersTests.swift */,
			);
			path = Extensions;
			sourceTree = "<group>";
		};
		B5A8F8A620B84CF600D211DE /* DerivedSources */ = {
			isa = PBXGroup;
			children = (
				B5A8F8A720B84D3F00D211DE /* ApiCredentials.swift */,
				B5A8F8A820B84D3F00D211DE /* InfoPlist.h */,
			);
			path = DerivedSources;
			sourceTree = "<group>";
		};
		B5A8F8AB20B88D8400D211DE /* Prologue */ = {
			isa = PBXGroup;
			children = (
				B5A8F8AC20B88D9900D211DE /* LoginPrologueViewController.swift */,
				B5A8F8AE20B88DCC00D211DE /* LoginPrologueViewController.xib */,
			);
			path = Prologue;
			sourceTree = "<group>";
		};
		B5D1AFBE20BC67B500DB0E8C /* System */ = {
			isa = PBXGroup;
			children = (
				B5AA7B3C20ED5D15004DA14F /* SessionManager.swift */,
				B5D1AFBF20BC67C200DB0E8C /* WooConstants.swift */,
				CECA64B020D9990E005A44C4 /* WooCommerce-Bridging-Header.h */,
			);
			path = System;
			sourceTree = "<group>";
		};
		B5D1AFC420BC7B3000DB0E8C /* Epilogue */ = {
			isa = PBXGroup;
			children = (
				B57C743C20F5493300EEFC87 /* AccountHeaderView.swift */,
				B57C744220F54F1C00EEFC87 /* AccountHeaderView.xib */,
				B57C744920F5649300EEFC87 /* EmptyStoresTableViewCell.swift */,
				B57C744B20F564B400EEFC87 /* EmptyStoresTableViewCell.xib */,
				B557652A20F681E800185843 /* StoreTableViewCell.swift */,
				B557652C20F6827900185843 /* StoreTableViewCell.xib */,
				B5D1AFC520BC7B7300DB0E8C /* StorePickerViewController.swift */,
				B5D1AFC720BC7B9600DB0E8C /* StorePickerViewController.xib */,
			);
			path = Epilogue;
			sourceTree = "<group>";
		};
		B5DBF3C120E1482900B53AED /* Yosemite */ = {
			isa = PBXGroup;
			children = (
				B5DBF3C220E1484400B53AED /* StoresManagerTests.swift */,
			);
			path = Yosemite;
			sourceTree = "<group>";
		};
		CE1CCB3E2056F204000EE3AC /* Styles */ = {
			isa = PBXGroup;
			children = (
				CE1CCB3F2056F21C000EE3AC /* Style.swift */,
				CE1F512A206985DF00C6C810 /* PaddedLabel.swift */,
			);
			path = Styles;
			sourceTree = "<group>";
		};
		CE1CCB4920570B05000EE3AC /* Orders */ = {
			isa = PBXGroup;
			children = (
				CEE006022077D0F80079161F /* OrderDetails */,
				CEE005F52076C4040079161F /* Orders.storyboard */,
				B509112E2049E27A007D25DC /* OrdersViewController.swift */,
				CE1CCB4A20570B1F000EE3AC /* OrderListCell.swift */,
				B5A82EE121025C450053ADC8 /* FulfillViewController.swift */,
				B5A82EE421025E550053ADC8 /* FulfillViewController.xib */,
			);
			path = Orders;
			sourceTree = "<group>";
		};
		CE1CCB4C20572444000EE3AC /* Extensions */ = {
			isa = PBXGroup;
			children = (
				CE4296B820A5E9E400B2AFBD /* CNContact+Helpers.swift */,
				CE4DDB7A20DD312400D32EC8 /* Date+Helpers.swift */,
				B57C744420F55BA600EEFC87 /* NSObject+Helpers.swift */,
				CE32B11920BF8E32006FBCF4 /* UIButton+Helpers.swift */,
				CE1F51262064345B00C6C810 /* UIColor+Helpers.swift */,
				B5D1AFB920BC515600DB0E8C /* UIColor+Woo.swift */,
				CE1F512820697F0100C6C810 /* UIFont+Helpers.swift */,
				B5D1AFB720BC510200DB0E8C /* UIImage+Woo.swift */,
				CE1F51242064179A00C6C810 /* UILabel+Helpers.swift */,
				B582F95820FFCEAA0060934A /* UITableViewHeaderFooterView+Helpers.swift */,
				B57C744D20F56E3800EEFC87 /* UITableViewCell+Helpers.swift */,
				B57C744620F55BC800EEFC87 /* UIView+Helpers.swift */,
				B5A82EE6210263460053ADC8 /* UIViewController+Helpers.swift */,
				B5AA7B3E20ED81C2004DA14F /* UserDefaults+Woo.swift */,
			);
			path = Extensions;
			sourceTree = "<group>";
		};
		CE583A0221076BBE00D73C1C /* AddNote */ = {
			isa = PBXGroup;
			children = (
				CE583A0321076C0100D73C1C /* AddANoteViewController.swift */,
				CE583A052107849F00D73C1C /* ToggleEmailCustomerTableViewCell.swift */,
				CE583A062107849F00D73C1C /* ToggleEmailCustomerTableViewCell.xib */,
				CE583A092107937F00D73C1C /* WriteCustomerNoteTableViewCell.swift */,
				CE583A0A2107937F00D73C1C /* WriteCustomerNoteTableViewCell.xib */,
			);
			path = AddNote;
			sourceTree = "<group>";
		};
		CE85535B209B5B6A00938BDC /* ViewModels */ = {
			isa = PBXGroup;
			children = (
				CE1EC8E820B8A3F5009762BF /* OrderNoteViewModel.swift */,
				B57B678D21078C5400AF8905 /* OrderItemViewModel.swift */,
				CE85535C209B5BB700938BDC /* OrderDetailsViewModel.swift */,
				7403F7E120EC04070097198F /* OrderStatusViewModel.swift */,
				CE34DA2420A1ECD6005D8523 /* ContactViewModel.swift */,
			);
			path = ViewModels;
			sourceTree = "<group>";
		};
		CE85FD5120F677460080B73E /* Dashboard */ = {
			isa = PBXGroup;
			children = (
				CE85FD5820F7A59E0080B73E /* Settings */,
				CE85FD5220F677770080B73E /* Dashboard.storyboard */,
				B509112D2049E27A007D25DC /* DashboardViewController.swift */,
			);
			path = Dashboard;
			sourceTree = "<group>";
		};
		CE85FD5820F7A59E0080B73E /* Settings */ = {
			isa = PBXGroup;
			children = (
				CE85FD5D20F7BE8D0080B73E /* LogOutTableViewCell.swift */,
				CE85FD5E20F7BE8D0080B73E /* LogOutTableViewCell.xib */,
				B509112F2049E27A007D25DC /* SettingsViewController.swift */,
				CE85FD5920F7A7640080B73E /* SettingsFooterView.swift */,
				CE85FD5B20F7A7740080B73E /* SettingsFooterView.xib */,
			);
			path = Settings;
			sourceTree = "<group>";
		};
		CED6021A20B35FBF0032C639 /* ReusableViews */ = {
			isa = PBXGroup;
			children = (
				CE1EC8EA20B8A3FF009762BF /* LeftImageTableViewCell.swift */,
				CE1EC8EB20B8A3FF009762BF /* LeftImageTableViewCell.xib */,
				B5A8532120BDBFAE00FAAB4D /* CircularImageView.swift */,
				CE21B3D620FE669A00A259D5 /* BasicDisclosureTableViewCell.xib */,
				CE21B3D520FE669A00A259D5 /* BasicDisclosureTableViewCell.swift */,
				CE1EC8D020B6FE39009762BF /* FootnoteView.swift */,
				CE1EC8CE20B6FD53009762BF /* FootnoteView.xib */,
				CED6021B20B35FDF0032C639 /* NoResultsTableViewCell.swift */,
				CED6021C20B35FDF0032C639 /* NoResultsTableViewCell.xib */,
				CE32B10C20BEDE1C006FBCF4 /* TwoColumnSectionHeaderView.swift */,
				CE32B10A20BEDE05006FBCF4 /* TwoColumnSectionHeaderView.xib */,
				CE1EC8C920B479F1009762BF /* TwoColumnLabelView.swift */,
				CE1EC8C720B478B6009762BF /* TwoColumnLabelView.xib */,
			);
			path = ReusableViews;
			sourceTree = "<group>";
		};
		CEE006022077D0F80079161F /* OrderDetails */ = {
			isa = PBXGroup;
			children = (
				CE583A0221076BBE00D73C1C /* AddNote */,
				CE17C2E020ACA06800AFBD20 /* BillingDetailsTableViewCell.swift */,
				CE17C2E120ACA06800AFBD20 /* BillingDetailsTableViewCell.xib */,
				CE855362209BA6A700938BDC /* CustomerInfoTableViewCell.swift */,
				CE855361209BA6A700938BDC /* CustomerInfoTableViewCell.xib */,
				B557DA1320979904005962F4 /* CustomerNoteTableViewCell.swift */,
				B557DA1420979904005962F4 /* CustomerNoteTableViewCell.xib */,
				CEE006072077D14C0079161F /* OrderDetailsViewController.swift */,
				CE1EC8EF20B8A408009762BF /* OrderNoteTableViewCell.swift */,
				CE1EC8EE20B8A408009762BF /* OrderNoteTableViewCell.xib */,
				CE1EC8C320B46819009762BF /* PaymentTableViewCell.swift */,
				CE1EC8C420B46819009762BF /* PaymentTableViewCell.xib */,
				CE21B3DE20FFC59700A259D5 /* ProductDetailsTableViewCell.swift */,
				CE21B3DF20FFC59700A259D5 /* ProductDetailsTableViewCell.xib */,
				CE32B11320BF8779006FBCF4 /* ProductListTableViewCell.swift */,
				CE32B11420BF8779006FBCF4 /* ProductListTableViewCell.xib */,
				CE21B3DC20FF9BC200A259D5 /* ProductListViewController.swift */,
				CE855360209BA6A700938BDC /* ShowHideSectionFooter.swift */,
				CE855363209BA6A700938BDC /* ShowHideSectionFooter.xib */,
				CEE006032077D1280079161F /* SummaryTableViewCell.swift */,
				CEE006042077D1280079161F /* SummaryTableViewCell.xib */,
			);
			path = OrderDetails;
			sourceTree = "<group>";
		};
		F4B77A83B2A3D94EA331691B /* Pods */ = {
			isa = PBXGroup;
			children = (
				90AC1C0B391E04A837BDC64E /* Pods-WooCommerce.debug.xcconfig */,
				33035144757869DE5E4DC88A /* Pods-WooCommerce.release.xcconfig */,
			);
			name = Pods;
			sourceTree = "<group>";
		};
/* End PBXGroup section */

/* Begin PBXNativeTarget section */
		B56DB3C52049BFAA00D4AA8E /* WooCommerce */ = {
			isa = PBXNativeTarget;
			buildConfigurationList = B56DB3E62049BFAA00D4AA8E /* Build configuration list for PBXNativeTarget "WooCommerce" */;
			buildPhases = (
				91990E72B3E1D58AC13D7628 /* [CP] Check Pods Manifest.lock */,
				B56DB3C22049BFAA00D4AA8E /* Sources */,
				B56DB3C32049BFAA00D4AA8E /* Frameworks */,
				B56DB3C42049BFAA00D4AA8E /* Resources */,
				B5650B1020A4CD7F009702D0 /* Embed Frameworks */,
				B7A94351C1ADC31EA528B895 /* [CP] Embed Pods Frameworks */,
				20B459508F75052BDBC0902F /* [CP] Copy Pods Resources */,
				93BCF01B20DC21EF00EBF7A1 /* Fabric / Crashlytics */,
			);
			buildRules = (
			);
			dependencies = (
				B55D4C1520B6131400D7A50F /* PBXTargetDependency */,
			);
			name = WooCommerce;
			productName = WooCommerce;
			productReference = B56DB3C62049BFAA00D4AA8E /* WooCommerce.app */;
			productType = "com.apple.product-type.application";
		};
		B56DB3DC2049BFAA00D4AA8E /* WooCommerceTests */ = {
			isa = PBXNativeTarget;
			buildConfigurationList = B56DB3E92049BFAA00D4AA8E /* Build configuration list for PBXNativeTarget "WooCommerceTests" */;
			buildPhases = (
				B56DB3D92049BFAA00D4AA8E /* Sources */,
				B56DB3DA2049BFAA00D4AA8E /* Frameworks */,
				B56DB3DB2049BFAA00D4AA8E /* Resources */,
			);
			buildRules = (
			);
			dependencies = (
				B56DB3DF2049BFAA00D4AA8E /* PBXTargetDependency */,
			);
			name = WooCommerceTests;
			productName = WooCommerceTests;
			productReference = B56DB3DD2049BFAA00D4AA8E /* WooCommerceTests.xctest */;
			productType = "com.apple.product-type.bundle.unit-test";
		};
/* End PBXNativeTarget section */

/* Begin PBXProject section */
		B56DB3BE2049BFAA00D4AA8E /* Project object */ = {
			isa = PBXProject;
			attributes = {
				LastSwiftUpdateCheck = 0920;
				LastUpgradeCheck = 0940;
				ORGANIZATIONNAME = Automattic;
				TargetAttributes = {
					B55D4C0F20B612F300D7A50F = {
						CreatedOnToolsVersion = 9.3.1;
						ProvisioningStyle = Automatic;
					};
					B56DB3C52049BFAA00D4AA8E = {
						CreatedOnToolsVersion = 9.2;
						ProvisioningStyle = Manual;
						SystemCapabilities = {
							com.apple.Keychain = {
								enabled = 1;
							};
						};
					};
					B56DB3DC2049BFAA00D4AA8E = {
						CreatedOnToolsVersion = 9.2;
						LastSwiftMigration = 0940;
						ProvisioningStyle = Automatic;
						TestTargetID = B56DB3C52049BFAA00D4AA8E;
					};
				};
			};
			buildConfigurationList = B56DB3C12049BFAA00D4AA8E /* Build configuration list for PBXProject "WooCommerce" */;
			compatibilityVersion = "Xcode 8.0";
			developmentRegion = en;
			hasScannedForEncodings = 0;
			knownRegions = (
				en,
				Base,
			);
			mainGroup = B56DB3BD2049BFAA00D4AA8E;
			productRefGroup = B56DB3C72049BFAA00D4AA8E /* Products */;
			projectDirPath = "";
			projectRoot = "";
			targets = (
				B56DB3C52049BFAA00D4AA8E /* WooCommerce */,
				B56DB3DC2049BFAA00D4AA8E /* WooCommerceTests */,
				B55D4C0F20B612F300D7A50F /* GenerateCredentials */,
			);
		};
/* End PBXProject section */

/* Begin PBXResourcesBuildPhase section */
		B56DB3C42049BFAA00D4AA8E /* Resources */ = {
			isa = PBXResourcesBuildPhase;
			buildActionMask = 2147483647;
			files = (
				B56DB3D72049BFAA00D4AA8E /* LaunchScreen.storyboard in Resources */,
				CE85FD6020F7BE8D0080B73E /* LogOutTableViewCell.xib in Resources */,
				CE583A0C2107937F00D73C1C /* WriteCustomerNoteTableViewCell.xib in Resources */,
				B5A8F8AF20B88DCC00D211DE /* LoginPrologueViewController.xib in Resources */,
				B5D1AFC820BC7B9600DB0E8C /* StorePickerViewController.xib in Resources */,
				B57C744320F54F1C00EEFC87 /* AccountHeaderView.xib in Resources */,
				CED6021E20B35FDF0032C639 /* NoResultsTableViewCell.xib in Resources */,
				B557DA1620979904005962F4 /* CustomerNoteTableViewCell.xib in Resources */,
				93BCF01F20DC2CE200EBF7A1 /* bash_secrets.tpl in Resources */,
				B56DB3D42049BFAA00D4AA8E /* Assets.xcassets in Resources */,
				B559EBAF20A0BF8F00836CD4 /* README.md in Resources */,
<<<<<<< HEAD
				CE583A082107849F00D73C1C /* ToggleEmailCustomerTableViewCell.xib in Resources */,
				CE22571B20E16FBC0037F478 /* AddItemTableViewCell.xib in Resources */,
=======
				CE22571B20E16FBC0037F478 /* LeftImageTableViewCell.xib in Resources */,
>>>>>>> e5df1cd1
				B5D1AFB420BC445A00DB0E8C /* Images.xcassets in Resources */,
				CE1EC8CF20B6FD53009762BF /* FootnoteView.xib in Resources */,
				CEE005F62076C4040079161F /* Orders.storyboard in Resources */,
				CE85FD5C20F7A7740080B73E /* SettingsFooterView.xib in Resources */,
				B57C744C20F564B400EEFC87 /* EmptyStoresTableViewCell.xib in Resources */,
				CE855367209BA6A700938BDC /* ShowHideSectionFooter.xib in Resources */,
				CE1EC8F020B8A408009762BF /* OrderNoteTableViewCell.xib in Resources */,
				B55D4BFD20B5CDE700D7A50F /* replace_secrets.rb in Resources */,
				CEE006062077D1280079161F /* SummaryTableViewCell.xib in Resources */,
				B559EBB020A0BF8F00836CD4 /* LICENSE in Resources */,
				CE32B10B20BEDE05006FBCF4 /* TwoColumnSectionHeaderView.xib in Resources */,
				CE17C2E320ACA06800AFBD20 /* BillingDetailsTableViewCell.xib in Resources */,
				B5A82EE521025E550053ADC8 /* FulfillViewController.xib in Resources */,
				CE1CCB4720570A6C000EE3AC /* en.lproj in Resources */,
				CE32B11620BF8779006FBCF4 /* ProductListTableViewCell.xib in Resources */,
				B557652D20F6827900185843 /* StoreTableViewCell.xib in Resources */,
				CE1EC8C620B46819009762BF /* PaymentTableViewCell.xib in Resources */,
				CE21B3E120FFC59700A259D5 /* ProductDetailsTableViewCell.xib in Resources */,
				CE85FD5320F677770080B73E /* Dashboard.storyboard in Resources */,
				B56DB3CF2049BFAA00D4AA8E /* Main.storyboard in Resources */,
				CE21B3D820FE669A00A259D5 /* BasicDisclosureTableViewCell.xib in Resources */,
				CE1EC8C820B478B6009762BF /* TwoColumnLabelView.xib in Resources */,
				CE855365209BA6A700938BDC /* CustomerInfoTableViewCell.xib in Resources */,
			);
			runOnlyForDeploymentPostprocessing = 0;
		};
		B56DB3DB2049BFAA00D4AA8E /* Resources */ = {
			isa = PBXResourcesBuildPhase;
			buildActionMask = 2147483647;
			files = (
			);
			runOnlyForDeploymentPostprocessing = 0;
		};
/* End PBXResourcesBuildPhase section */

/* Begin PBXShellScriptBuildPhase section */
		20B459508F75052BDBC0902F /* [CP] Copy Pods Resources */ = {
			isa = PBXShellScriptBuildPhase;
			buildActionMask = 2147483647;
			files = (
			);
			inputPaths = (
				"${SRCROOT}/../Pods/Target Support Files/Pods-WooCommerce/Pods-WooCommerce-resources.sh",
				"${PODS_ROOT}/GoogleSignInRepacked/Resources/GoogleSignIn.bundle",
			);
			name = "[CP] Copy Pods Resources";
			outputPaths = (
				"${TARGET_BUILD_DIR}/${UNLOCALIZED_RESOURCES_FOLDER_PATH}/GoogleSignIn.bundle",
			);
			runOnlyForDeploymentPostprocessing = 0;
			shellPath = /bin/sh;
			shellScript = "\"${SRCROOT}/../Pods/Target Support Files/Pods-WooCommerce/Pods-WooCommerce-resources.sh\"\n";
			showEnvVarsInLog = 0;
		};
		91990E72B3E1D58AC13D7628 /* [CP] Check Pods Manifest.lock */ = {
			isa = PBXShellScriptBuildPhase;
			buildActionMask = 2147483647;
			files = (
			);
			inputPaths = (
				"${PODS_PODFILE_DIR_PATH}/Podfile.lock",
				"${PODS_ROOT}/Manifest.lock",
			);
			name = "[CP] Check Pods Manifest.lock";
			outputPaths = (
				"$(DERIVED_FILE_DIR)/Pods-WooCommerce-checkManifestLockResult.txt",
			);
			runOnlyForDeploymentPostprocessing = 0;
			shellPath = /bin/sh;
			shellScript = "diff \"${PODS_PODFILE_DIR_PATH}/Podfile.lock\" \"${PODS_ROOT}/Manifest.lock\" > /dev/null\nif [ $? != 0 ] ; then\n    # print error to STDERR\n    echo \"error: The sandbox is not in sync with the Podfile.lock. Run 'pod install' or update your CocoaPods installation.\" >&2\n    exit 1\nfi\n# This output is used by Xcode 'outputs' to avoid re-running this script phase.\necho \"SUCCESS\" > \"${SCRIPT_OUTPUT_FILE_0}\"\n";
			showEnvVarsInLog = 0;
		};
		93BCF01B20DC21EF00EBF7A1 /* Fabric / Crashlytics */ = {
			isa = PBXShellScriptBuildPhase;
			buildActionMask = 2147483647;
			files = (
			);
			inputPaths = (
			);
			name = "Fabric / Crashlytics";
			outputPaths = (
			);
			runOnlyForDeploymentPostprocessing = 0;
			shellPath = /bin/sh;
			shellScript = "[ -f ${SOURCE_ROOT}/DerivedSources/bash_secrets ] && source ${SOURCE_ROOT}/DerivedSources/bash_secrets\n\nif [[ \"Debug\" == \"${CONFIGURATION}\" ]]; then\necho \"Skipping Fabric\";\nexit 0;\nfi\n\nif [ \"x$FABRIC_SCRIPT_KEY\" != \"x\" ]; then\n\"${PODS_ROOT}/Fabric/run\" $FABRIC_API_KEY $FABRIC_SCRIPT_KEY\nelse\necho \"warning: Fabric API Key not found\"\nfi";
		};
		B55D4C1320B612FE00D7A50F /* ShellScript */ = {
			isa = PBXShellScriptBuildPhase;
			buildActionMask = 2147483647;
			files = (
			);
			inputPaths = (
				"$(SRCROOT)/Credentials/replace_secrets.rb",
				"$(SRCROOT)/Credentials/ApiCredentials.tpl",
				"$(SRCROOT)/Credentials/InfoPlist.tpl",
				"~/.woo_app_credentials.json",
			);
			outputPaths = (
				"$(SRCROOT)/DerivedSources/ApiCredentials.swift",
				"$(SRCROOT)/DerivedSources/InfoPlist.h",
			);
			runOnlyForDeploymentPostprocessing = 0;
			shellPath = /bin/sh;
			shellScript = "DERIVED_PATH=${SOURCE_ROOT}/DerivedSources\nSCRIPT_PATH=${SOURCE_ROOT}/Credentials/replace_secrets.rb\n\nCREDS_INPUT_PATH=${SOURCE_ROOT}/Credentials/ApiCredentials.tpl\nCREDS_OUTPUT_PATH=${DERIVED_PATH}/ApiCredentials.swift\n\nPLIST_INPUT_PATH=${SOURCE_ROOT}/Credentials/InfoPlist.tpl\nPLIST_OUTPUT_PATH=${DERIVED_PATH}/InfoPlist.h\n\nBASH_INPUT_PATH=${SOURCE_ROOT}/Credentials/bash_secrets.tpl\nBASH_OUTPUT_PATH=${DERIVED_PATH}/bash_secrets\n\n## Validate Secrets!\n##\nif [ ! -f $SECRETS_PATH ]\nthen\n    echo \">> Missing Secrets ${SECRETS_PATH}\"\n    exit -1\nfi\n\necho \">> Loading Secrets ${SECRETS_PATH}\"\n\n## Generate the Derived Folder. If needed\n##\nmkdir -p ${DERIVED_PATH}\n\n## Generate ApiCredentials.swift\n##\necho \">> Generating Credentials ${CREDS_OUTPUT_PATH}\"\nruby ${SCRIPT_PATH} -i ${CREDS_INPUT_PATH} -s ${SECRETS_PATH} > ${CREDS_OUTPUT_PATH}\n\n## Generate InfoPlist.h\n##\necho \">> Generating Credentials ${PLIST_OUTPUT_PATH}\"\nruby ${SCRIPT_PATH} -i ${PLIST_INPUT_PATH} -s ${SECRETS_PATH} > ${PLIST_OUTPUT_PATH}\n\n## Generate bash_secrets\n##\necho \">> Generating Credentials ${BASH_OUTPUT_PATH}\"\nruby ${SCRIPT_PATH} -i ${BASH_INPUT_PATH} -s ${SECRETS_PATH} > ${BASH_OUTPUT_PATH}\n";
		};
		B7A94351C1ADC31EA528B895 /* [CP] Embed Pods Frameworks */ = {
			isa = PBXShellScriptBuildPhase;
			buildActionMask = 2147483647;
			files = (
			);
			inputPaths = (
				"${SRCROOT}/../Pods/Target Support Files/Pods-WooCommerce/Pods-WooCommerce-frameworks.sh",
				"${BUILT_PRODUCTS_DIR}/1PasswordExtension/OnePasswordExtension.framework",
				"${BUILT_PRODUCTS_DIR}/Alamofire/Alamofire.framework",
				"${BUILT_PRODUCTS_DIR}/Automattic-Tracks-iOS/AutomatticTracks.framework",
				"${BUILT_PRODUCTS_DIR}/CocoaLumberjack.default-Swift/CocoaLumberjack.framework",
				"${BUILT_PRODUCTS_DIR}/FormatterKit/FormatterKit.framework",
				"${PODS_ROOT}/GoogleSignInRepacked/Frameworks/GoogleSignIn.framework",
				"${BUILT_PRODUCTS_DIR}/GoogleToolboxForMac/GoogleToolboxForMac.framework",
				"${BUILT_PRODUCTS_DIR}/Gridicons/Gridicons.framework",
				"${BUILT_PRODUCTS_DIR}/KeychainAccess/KeychainAccess.framework",
				"${BUILT_PRODUCTS_DIR}/NSObject-SafeExpectations/NSObject_SafeExpectations.framework",
				"${BUILT_PRODUCTS_DIR}/NSURL+IDN/NSURL_IDN.framework",
				"${BUILT_PRODUCTS_DIR}/Reachability/Reachability.framework",
				"${BUILT_PRODUCTS_DIR}/SVProgressHUD/SVProgressHUD.framework",
				"${BUILT_PRODUCTS_DIR}/UIDeviceIdentifier/UIDeviceIdentifier.framework",
				"${BUILT_PRODUCTS_DIR}/WordPressAuthenticator/WordPressAuthenticator.framework",
				"${BUILT_PRODUCTS_DIR}/WordPressKit/WordPressKit.framework",
				"${BUILT_PRODUCTS_DIR}/WordPressShared/WordPressShared.framework",
				"${BUILT_PRODUCTS_DIR}/WordPressUI/WordPressUI.framework",
				"${BUILT_PRODUCTS_DIR}/lottie-ios/Lottie.framework",
				"${BUILT_PRODUCTS_DIR}/wpxmlrpc/wpxmlrpc.framework",
			);
			name = "[CP] Embed Pods Frameworks";
			outputPaths = (
				"${TARGET_BUILD_DIR}/${FRAMEWORKS_FOLDER_PATH}/OnePasswordExtension.framework",
				"${TARGET_BUILD_DIR}/${FRAMEWORKS_FOLDER_PATH}/Alamofire.framework",
				"${TARGET_BUILD_DIR}/${FRAMEWORKS_FOLDER_PATH}/AutomatticTracks.framework",
				"${TARGET_BUILD_DIR}/${FRAMEWORKS_FOLDER_PATH}/CocoaLumberjack.framework",
				"${TARGET_BUILD_DIR}/${FRAMEWORKS_FOLDER_PATH}/FormatterKit.framework",
				"${TARGET_BUILD_DIR}/${FRAMEWORKS_FOLDER_PATH}/GoogleSignIn.framework",
				"${TARGET_BUILD_DIR}/${FRAMEWORKS_FOLDER_PATH}/GoogleToolboxForMac.framework",
				"${TARGET_BUILD_DIR}/${FRAMEWORKS_FOLDER_PATH}/Gridicons.framework",
				"${TARGET_BUILD_DIR}/${FRAMEWORKS_FOLDER_PATH}/KeychainAccess.framework",
				"${TARGET_BUILD_DIR}/${FRAMEWORKS_FOLDER_PATH}/NSObject_SafeExpectations.framework",
				"${TARGET_BUILD_DIR}/${FRAMEWORKS_FOLDER_PATH}/NSURL_IDN.framework",
				"${TARGET_BUILD_DIR}/${FRAMEWORKS_FOLDER_PATH}/Reachability.framework",
				"${TARGET_BUILD_DIR}/${FRAMEWORKS_FOLDER_PATH}/SVProgressHUD.framework",
				"${TARGET_BUILD_DIR}/${FRAMEWORKS_FOLDER_PATH}/UIDeviceIdentifier.framework",
				"${TARGET_BUILD_DIR}/${FRAMEWORKS_FOLDER_PATH}/WordPressAuthenticator.framework",
				"${TARGET_BUILD_DIR}/${FRAMEWORKS_FOLDER_PATH}/WordPressKit.framework",
				"${TARGET_BUILD_DIR}/${FRAMEWORKS_FOLDER_PATH}/WordPressShared.framework",
				"${TARGET_BUILD_DIR}/${FRAMEWORKS_FOLDER_PATH}/WordPressUI.framework",
				"${TARGET_BUILD_DIR}/${FRAMEWORKS_FOLDER_PATH}/Lottie.framework",
				"${TARGET_BUILD_DIR}/${FRAMEWORKS_FOLDER_PATH}/wpxmlrpc.framework",
			);
			runOnlyForDeploymentPostprocessing = 0;
			shellPath = /bin/sh;
			shellScript = "\"${SRCROOT}/../Pods/Target Support Files/Pods-WooCommerce/Pods-WooCommerce-frameworks.sh\"\n";
			showEnvVarsInLog = 0;
		};
/* End PBXShellScriptBuildPhase section */

/* Begin PBXSourcesBuildPhase section */
		B56DB3C22049BFAA00D4AA8E /* Sources */ = {
			isa = PBXSourcesBuildPhase;
			buildActionMask = 2147483647;
			files = (
				CE85535D209B5BB700938BDC /* OrderDetailsViewModel.swift in Sources */,
				CE21B3E020FFC59700A259D5 /* ProductDetailsTableViewCell.swift in Sources */,
				CE85FD5F20F7BE8D0080B73E /* LogOutTableViewCell.swift in Sources */,
				CE32B11A20BF8E32006FBCF4 /* UIButton+Helpers.swift in Sources */,
				CE263DE6206ACD220015A693 /* NotificationsViewController.swift in Sources */,
				CE583A0B2107937F00D73C1C /* WriteCustomerNoteTableViewCell.swift in Sources */,
				B557652B20F681E800185843 /* StoreTableViewCell.swift in Sources */,
				B57C743D20F5493300EEFC87 /* AccountHeaderView.swift in Sources */,
				B50911312049E27A007D25DC /* OrdersViewController.swift in Sources */,
				B54175F220D4C15D0083BB8C /* CoreDataManager+Woo.swift in Sources */,
				B5A8F8AD20B88D9900D211DE /* LoginPrologueViewController.swift in Sources */,
				B5D1AFC620BC7B7300DB0E8C /* StorePickerViewController.swift in Sources */,
				B5A8F8A920B84D3F00D211DE /* ApiCredentials.swift in Sources */,
				B5DBF3C520E148E000B53AED /* DeauthenticatedState.swift in Sources */,
				B5AA7B3F20ED81C2004DA14F /* UserDefaults+Woo.swift in Sources */,
				CE17C2E220ACA06800AFBD20 /* BillingDetailsTableViewCell.swift in Sources */,
				B55D4C2720B717C000D7A50F /* UserAgent.swift in Sources */,
				CE1CCB402056F21C000EE3AC /* Style.swift in Sources */,
				CE21B3D720FE669A00A259D5 /* BasicDisclosureTableViewCell.swift in Sources */,
				B57B678A2107546E00AF8905 /* Address+Woo.swift in Sources */,
				B5DBF3CB20E149CC00B53AED /* AuthenticatedState.swift in Sources */,
				CE1EC8F120B8A408009762BF /* OrderNoteTableViewCell.swift in Sources */,
				CE583A0421076C0100D73C1C /* AddANoteViewController.swift in Sources */,
				CE4DDB7B20DD312400D32EC8 /* Date+Helpers.swift in Sources */,
				B50911322049E27A007D25DC /* SettingsViewController.swift in Sources */,
				B57C744720F55BC800EEFC87 /* UIView+Helpers.swift in Sources */,
				B5A82EE221025C450053ADC8 /* FulfillViewController.swift in Sources */,
				B55D4C0620B6027200D7A50F /* AuthenticationManager.swift in Sources */,
				CE85FD5A20F7A7640080B73E /* SettingsFooterView.swift in Sources */,
				B5BE368E20BED80B00BE0A8C /* SafariViewController.swift in Sources */,
				CE855364209BA6A700938BDC /* ShowHideSectionFooter.swift in Sources */,
				B57C744A20F5649300EEFC87 /* EmptyStoresTableViewCell.swift in Sources */,
				B56DB3CA2049BFAA00D4AA8E /* AppDelegate.swift in Sources */,
				B5A82EE7210263460053ADC8 /* UIViewController+Helpers.swift in Sources */,
				CE1F512B206985DF00C6C810 /* PaddedLabel.swift in Sources */,
				CE1EC8D120B6FE39009762BF /* FootnoteView.swift in Sources */,
				B557DA1520979904005962F4 /* CustomerNoteTableViewCell.swift in Sources */,
				CE855366209BA6A700938BDC /* CustomerInfoTableViewCell.swift in Sources */,
				B5A8532220BDBFAF00FAAB4D /* CircularImageView.swift in Sources */,
				CE1F51252064179A00C6C810 /* UILabel+Helpers.swift in Sources */,
				B50911302049E27A007D25DC /* DashboardViewController.swift in Sources */,
				B5D1AFB820BC510200DB0E8C /* UIImage+Woo.swift in Sources */,
				CE1EC8E920B8A3F5009762BF /* OrderNoteViewModel.swift in Sources */,
				CE583A072107849F00D73C1C /* ToggleEmailCustomerTableViewCell.swift in Sources */,
				CEE006082077D14C0079161F /* OrderDetailsViewController.swift in Sources */,
				CE34DA2520A1ECD6005D8523 /* ContactViewModel.swift in Sources */,
				CE1EC8C520B46819009762BF /* PaymentTableViewCell.swift in Sources */,
				CE4296B920A5E9E400B2AFBD /* CNContact+Helpers.swift in Sources */,
				CEE006052077D1280079161F /* SummaryTableViewCell.swift in Sources */,
				CED6021D20B35FDF0032C639 /* NoResultsTableViewCell.swift in Sources */,
				CE1F51272064345B00C6C810 /* UIColor+Helpers.swift in Sources */,
				B57B678C2107638C00AF8905 /* Order+Woo.swift in Sources */,
				CE1EC8CA20B479F1009762BF /* TwoColumnLabelView.swift in Sources */,
				CE21B3DD20FF9BC200A259D5 /* ProductListViewController.swift in Sources */,
				CE32B11520BF8779006FBCF4 /* ProductListTableViewCell.swift in Sources */,
				CE263DE8206ACE3E0015A693 /* MainTabBarController.swift in Sources */,
				CE1EC8EC20B8A3FF009762BF /* LeftImageTableViewCell.swift in Sources */,
				B57C744520F55BA600EEFC87 /* NSObject+Helpers.swift in Sources */,
				B57C744E20F56E3800EEFC87 /* UITableViewCell+Helpers.swift in Sources */,
				7403F7E220EC04070097198F /* OrderStatusViewModel.swift in Sources */,
				CE32B10D20BEDE1C006FBCF4 /* TwoColumnSectionHeaderView.swift in Sources */,
				B57B678E21078C5400AF8905 /* OrderItemViewModel.swift in Sources */,
				B582F95920FFCEAA0060934A /* UITableViewHeaderFooterView+Helpers.swift in Sources */,
				B5D1AFBA20BC515600DB0E8C /* UIColor+Woo.swift in Sources */,
				CE1CCB4B20570B1F000EE3AC /* OrderListCell.swift in Sources */,
				B5AA7B3D20ED5D15004DA14F /* SessionManager.swift in Sources */,
				B53B898D20D462A000EDB467 /* StoresManager.swift in Sources */,
				B5D1AFC020BC67C200DB0E8C /* WooConstants.swift in Sources */,
				CE1F512920697F0100C6C810 /* UIFont+Helpers.swift in Sources */,
			);
			runOnlyForDeploymentPostprocessing = 0;
		};
		B56DB3D92049BFAA00D4AA8E /* Sources */ = {
			isa = PBXSourcesBuildPhase;
			buildActionMask = 2147483647;
			files = (
				B53B898920D450AF00EDB467 /* SessionManagerTests.swift in Sources */,
				B57C745120F56EE900EEFC87 /* UITableViewCellHelpersTests.swift in Sources */,
				B5DBF3C320E1484400B53AED /* StoresManagerTests.swift in Sources */,
			);
			runOnlyForDeploymentPostprocessing = 0;
		};
/* End PBXSourcesBuildPhase section */

/* Begin PBXTargetDependency section */
		B55D4C1520B6131400D7A50F /* PBXTargetDependency */ = {
			isa = PBXTargetDependency;
			target = B55D4C0F20B612F300D7A50F /* GenerateCredentials */;
			targetProxy = B55D4C1420B6131400D7A50F /* PBXContainerItemProxy */;
		};
		B56DB3DF2049BFAA00D4AA8E /* PBXTargetDependency */ = {
			isa = PBXTargetDependency;
			target = B56DB3C52049BFAA00D4AA8E /* WooCommerce */;
			targetProxy = B56DB3DE2049BFAA00D4AA8E /* PBXContainerItemProxy */;
		};
/* End PBXTargetDependency section */

/* Begin PBXVariantGroup section */
		B56DB3CD2049BFAA00D4AA8E /* Main.storyboard */ = {
			isa = PBXVariantGroup;
			children = (
				B56DB3CE2049BFAA00D4AA8E /* Base */,
			);
			name = Main.storyboard;
			sourceTree = "<group>";
		};
		B56DB3D52049BFAA00D4AA8E /* LaunchScreen.storyboard */ = {
			isa = PBXVariantGroup;
			children = (
				B56DB3D62049BFAA00D4AA8E /* Base */,
			);
			name = LaunchScreen.storyboard;
			sourceTree = "<group>";
		};
/* End PBXVariantGroup section */

/* Begin XCBuildConfiguration section */
		B55D4C1120B612F300D7A50F /* Debug */ = {
			isa = XCBuildConfiguration;
			buildSettings = {
				CODE_SIGN_STYLE = Automatic;
				INFOPLIST_PREFIX_HEADER = InfoPlist.h;
				PRODUCT_NAME = "$(TARGET_NAME)";
				SECRETS_PATH = $HOME/.woo_app_credentials.json;
			};
			name = Debug;
		};
		B55D4C1220B612F300D7A50F /* Release */ = {
			isa = XCBuildConfiguration;
			buildSettings = {
				CODE_SIGN_STYLE = Automatic;
				INFOPLIST_PREFIX_HEADER = InfoPlist.h;
				PRODUCT_NAME = "$(TARGET_NAME)";
				SECRETS_PATH = $HOME/.woo_app_credentials.json;
			};
			name = Release;
		};
		B56DB3E42049BFAA00D4AA8E /* Debug */ = {
			isa = XCBuildConfiguration;
			buildSettings = {
				ALWAYS_SEARCH_USER_PATHS = NO;
				CLANG_ANALYZER_NONNULL = YES;
				CLANG_ANALYZER_NUMBER_OBJECT_CONVERSION = YES_AGGRESSIVE;
				CLANG_CXX_LANGUAGE_STANDARD = "gnu++14";
				CLANG_CXX_LIBRARY = "libc++";
				CLANG_ENABLE_MODULES = YES;
				CLANG_ENABLE_OBJC_ARC = YES;
				CLANG_WARN_BLOCK_CAPTURE_AUTORELEASING = YES;
				CLANG_WARN_BOOL_CONVERSION = YES;
				CLANG_WARN_COMMA = YES;
				CLANG_WARN_CONSTANT_CONVERSION = YES;
				CLANG_WARN_DEPRECATED_OBJC_IMPLEMENTATIONS = YES;
				CLANG_WARN_DIRECT_OBJC_ISA_USAGE = YES_ERROR;
				CLANG_WARN_DOCUMENTATION_COMMENTS = YES;
				CLANG_WARN_EMPTY_BODY = YES;
				CLANG_WARN_ENUM_CONVERSION = YES;
				CLANG_WARN_INFINITE_RECURSION = YES;
				CLANG_WARN_INT_CONVERSION = YES;
				CLANG_WARN_NON_LITERAL_NULL_CONVERSION = YES;
				CLANG_WARN_OBJC_IMPLICIT_RETAIN_SELF = YES;
				CLANG_WARN_OBJC_LITERAL_CONVERSION = YES;
				CLANG_WARN_OBJC_ROOT_CLASS = YES_ERROR;
				CLANG_WARN_RANGE_LOOP_ANALYSIS = YES;
				CLANG_WARN_STRICT_PROTOTYPES = YES;
				CLANG_WARN_SUSPICIOUS_MOVE = YES;
				CLANG_WARN_UNGUARDED_AVAILABILITY = YES_AGGRESSIVE;
				CLANG_WARN_UNREACHABLE_CODE = YES;
				CLANG_WARN__DUPLICATE_METHOD_MATCH = YES;
				CODE_SIGN_IDENTITY = "iPhone Developer";
				COPY_PHASE_STRIP = NO;
				DEBUG_INFORMATION_FORMAT = dwarf;
				ENABLE_STRICT_OBJC_MSGSEND = YES;
				ENABLE_TESTABILITY = YES;
				GCC_C_LANGUAGE_STANDARD = gnu11;
				GCC_DYNAMIC_NO_PIC = NO;
				GCC_NO_COMMON_BLOCKS = YES;
				GCC_OPTIMIZATION_LEVEL = 0;
				GCC_PREPROCESSOR_DEFINITIONS = (
					"DEBUG=1",
					"$(inherited)",
				);
				GCC_WARN_64_TO_32_BIT_CONVERSION = YES;
				GCC_WARN_ABOUT_RETURN_TYPE = YES_ERROR;
				GCC_WARN_UNDECLARED_SELECTOR = YES;
				GCC_WARN_UNINITIALIZED_AUTOS = YES_AGGRESSIVE;
				GCC_WARN_UNUSED_FUNCTION = YES;
				GCC_WARN_UNUSED_VARIABLE = YES;
				IPHONEOS_DEPLOYMENT_TARGET = 11.2;
				MTL_ENABLE_DEBUG_INFO = YES;
				ONLY_ACTIVE_ARCH = YES;
				SDKROOT = iphoneos;
				SWIFT_ACTIVE_COMPILATION_CONDITIONS = DEBUG;
				SWIFT_OBJC_BRIDGING_HEADER = "Classes/System/WooCommerce-Bridging-Header.h";
				SWIFT_OPTIMIZATION_LEVEL = "-Onone";
				VALID_ARCHS = "arm64 armv7 armv7s x86_64";
			};
			name = Debug;
		};
		B56DB3E52049BFAA00D4AA8E /* Release */ = {
			isa = XCBuildConfiguration;
			buildSettings = {
				ALWAYS_SEARCH_USER_PATHS = NO;
				CLANG_ANALYZER_NONNULL = YES;
				CLANG_ANALYZER_NUMBER_OBJECT_CONVERSION = YES_AGGRESSIVE;
				CLANG_CXX_LANGUAGE_STANDARD = "gnu++14";
				CLANG_CXX_LIBRARY = "libc++";
				CLANG_ENABLE_MODULES = YES;
				CLANG_ENABLE_OBJC_ARC = YES;
				CLANG_WARN_BLOCK_CAPTURE_AUTORELEASING = YES;
				CLANG_WARN_BOOL_CONVERSION = YES;
				CLANG_WARN_COMMA = YES;
				CLANG_WARN_CONSTANT_CONVERSION = YES;
				CLANG_WARN_DEPRECATED_OBJC_IMPLEMENTATIONS = YES;
				CLANG_WARN_DIRECT_OBJC_ISA_USAGE = YES_ERROR;
				CLANG_WARN_DOCUMENTATION_COMMENTS = YES;
				CLANG_WARN_EMPTY_BODY = YES;
				CLANG_WARN_ENUM_CONVERSION = YES;
				CLANG_WARN_INFINITE_RECURSION = YES;
				CLANG_WARN_INT_CONVERSION = YES;
				CLANG_WARN_NON_LITERAL_NULL_CONVERSION = YES;
				CLANG_WARN_OBJC_IMPLICIT_RETAIN_SELF = YES;
				CLANG_WARN_OBJC_LITERAL_CONVERSION = YES;
				CLANG_WARN_OBJC_ROOT_CLASS = YES_ERROR;
				CLANG_WARN_RANGE_LOOP_ANALYSIS = YES;
				CLANG_WARN_STRICT_PROTOTYPES = YES;
				CLANG_WARN_SUSPICIOUS_MOVE = YES;
				CLANG_WARN_UNGUARDED_AVAILABILITY = YES_AGGRESSIVE;
				CLANG_WARN_UNREACHABLE_CODE = YES;
				CLANG_WARN__DUPLICATE_METHOD_MATCH = YES;
				CODE_SIGN_IDENTITY = "iPhone Developer";
				COPY_PHASE_STRIP = NO;
				DEBUG_INFORMATION_FORMAT = "dwarf-with-dsym";
				ENABLE_NS_ASSERTIONS = NO;
				ENABLE_STRICT_OBJC_MSGSEND = YES;
				GCC_C_LANGUAGE_STANDARD = gnu11;
				GCC_NO_COMMON_BLOCKS = YES;
				GCC_WARN_64_TO_32_BIT_CONVERSION = YES;
				GCC_WARN_ABOUT_RETURN_TYPE = YES_ERROR;
				GCC_WARN_UNDECLARED_SELECTOR = YES;
				GCC_WARN_UNINITIALIZED_AUTOS = YES_AGGRESSIVE;
				GCC_WARN_UNUSED_FUNCTION = YES;
				GCC_WARN_UNUSED_VARIABLE = YES;
				IPHONEOS_DEPLOYMENT_TARGET = 11.2;
				MTL_ENABLE_DEBUG_INFO = NO;
				SDKROOT = iphoneos;
				SWIFT_OBJC_BRIDGING_HEADER = "Classes/System/WooCommerce-Bridging-Header.h";
				SWIFT_OPTIMIZATION_LEVEL = "-Owholemodule";
				VALIDATE_PRODUCT = YES;
				VALID_ARCHS = "arm64 armv7 armv7s x86_64";
			};
			name = Release;
		};
		B56DB3E72049BFAA00D4AA8E /* Debug */ = {
			isa = XCBuildConfiguration;
			baseConfigurationReference = 90AC1C0B391E04A837BDC64E /* Pods-WooCommerce.debug.xcconfig */;
			buildSettings = {
				ASSETCATALOG_COMPILER_APPICON_NAME = AppIcon;
				CODE_SIGN_ENTITLEMENTS = Resources/WooCommerce.debug.entitlements;
				CODE_SIGN_STYLE = Manual;
				DEVELOPMENT_TEAM = PZYM8XX95Q;
				ENABLE_BITCODE = NO;
				INFOPLIST_FILE = "$(SRCROOT)/Resources/Info.plist";
				INFOPLIST_PREFIX_HEADER = DerivedSources/InfoPlist.h;
				INFOPLIST_PREPROCESS = YES;
				IPHONEOS_DEPLOYMENT_TARGET = 11.0;
				LD_RUNPATH_SEARCH_PATHS = "$(inherited) @executable_path/Frameworks";
				PRODUCT_BUNDLE_IDENTIFIER = com.automattic.woocommerce.debug;
				PRODUCT_NAME = "$(TARGET_NAME)";
				PROVISIONING_PROFILE = "";
				PROVISIONING_PROFILE_SPECIFIER = "WooCommerce Development";
				SECRETS_PATH = $HOME/.woo_app_credentials.json;
				SWIFT_VERSION = 4.0;
				TARGETED_DEVICE_FAMILY = "1,2";
				USER_HEADER_SEARCH_PATHS = "";
			};
			name = Debug;
		};
		B56DB3E82049BFAA00D4AA8E /* Release */ = {
			isa = XCBuildConfiguration;
			baseConfigurationReference = 33035144757869DE5E4DC88A /* Pods-WooCommerce.release.xcconfig */;
			buildSettings = {
				ASSETCATALOG_COMPILER_APPICON_NAME = AppIcon;
				CODE_SIGN_ENTITLEMENTS = Resources/WooCommerce.release.entitlements;
				CODE_SIGN_IDENTITY = "iPhone Distribution";
				CODE_SIGN_STYLE = Manual;
				DEVELOPMENT_TEAM = PZYM8XX95Q;
				ENABLE_BITCODE = NO;
				INFOPLIST_FILE = "$(SRCROOT)/Resources/Info.plist";
				INFOPLIST_PREFIX_HEADER = DerivedSources/InfoPlist.h;
				INFOPLIST_PREPROCESS = YES;
				IPHONEOS_DEPLOYMENT_TARGET = 11.0;
				LD_RUNPATH_SEARCH_PATHS = "$(inherited) @executable_path/Frameworks";
				PRODUCT_BUNDLE_IDENTIFIER = com.automattic.woocommerce;
				PRODUCT_NAME = "$(TARGET_NAME)";
				PROVISIONING_PROFILE_SPECIFIER = "WooCommerce App Store";
				SECRETS_PATH = $HOME/.woo_app_credentials.json;
				SWIFT_VERSION = 4.0;
				TARGETED_DEVICE_FAMILY = "1,2";
				USER_HEADER_SEARCH_PATHS = "";
			};
			name = Release;
		};
		B56DB3EA2049BFAA00D4AA8E /* Debug */ = {
			isa = XCBuildConfiguration;
			buildSettings = {
				ALWAYS_EMBED_SWIFT_STANDARD_LIBRARIES = YES;
				BUNDLE_LOADER = "$(TEST_HOST)";
				CLANG_ENABLE_MODULES = YES;
				CODE_SIGN_STYLE = Automatic;
				DEVELOPMENT_TEAM = PZYM8XX95Q;
				INFOPLIST_FILE = WooCommerceTests/Info.plist;
				LD_RUNPATH_SEARCH_PATHS = "$(inherited) @executable_path/Frameworks @loader_path/Frameworks";
				PRODUCT_BUNDLE_IDENTIFIER = com.woocommerce.WooCommerceTests;
				PRODUCT_NAME = "$(TARGET_NAME)";
				SWIFT_OPTIMIZATION_LEVEL = "-Onone";
				SWIFT_VERSION = 4.0;
				TARGETED_DEVICE_FAMILY = "1,2";
				TEST_HOST = "$(BUILT_PRODUCTS_DIR)/WooCommerce.app/WooCommerce";
			};
			name = Debug;
		};
		B56DB3EB2049BFAA00D4AA8E /* Release */ = {
			isa = XCBuildConfiguration;
			buildSettings = {
				ALWAYS_EMBED_SWIFT_STANDARD_LIBRARIES = YES;
				BUNDLE_LOADER = "$(TEST_HOST)";
				CLANG_ENABLE_MODULES = YES;
				CODE_SIGN_STYLE = Automatic;
				DEVELOPMENT_TEAM = PZYM8XX95Q;
				INFOPLIST_FILE = WooCommerceTests/Info.plist;
				LD_RUNPATH_SEARCH_PATHS = "$(inherited) @executable_path/Frameworks @loader_path/Frameworks";
				PRODUCT_BUNDLE_IDENTIFIER = com.woocommerce.WooCommerceTests;
				PRODUCT_NAME = "$(TARGET_NAME)";
				SWIFT_VERSION = 4.0;
				TARGETED_DEVICE_FAMILY = "1,2";
				TEST_HOST = "$(BUILT_PRODUCTS_DIR)/WooCommerce.app/WooCommerce";
			};
			name = Release;
		};
/* End XCBuildConfiguration section */

/* Begin XCConfigurationList section */
		B55D4C1020B612F300D7A50F /* Build configuration list for PBXAggregateTarget "GenerateCredentials" */ = {
			isa = XCConfigurationList;
			buildConfigurations = (
				B55D4C1120B612F300D7A50F /* Debug */,
				B55D4C1220B612F300D7A50F /* Release */,
			);
			defaultConfigurationIsVisible = 0;
			defaultConfigurationName = Release;
		};
		B56DB3C12049BFAA00D4AA8E /* Build configuration list for PBXProject "WooCommerce" */ = {
			isa = XCConfigurationList;
			buildConfigurations = (
				B56DB3E42049BFAA00D4AA8E /* Debug */,
				B56DB3E52049BFAA00D4AA8E /* Release */,
			);
			defaultConfigurationIsVisible = 0;
			defaultConfigurationName = Release;
		};
		B56DB3E62049BFAA00D4AA8E /* Build configuration list for PBXNativeTarget "WooCommerce" */ = {
			isa = XCConfigurationList;
			buildConfigurations = (
				B56DB3E72049BFAA00D4AA8E /* Debug */,
				B56DB3E82049BFAA00D4AA8E /* Release */,
			);
			defaultConfigurationIsVisible = 0;
			defaultConfigurationName = Release;
		};
		B56DB3E92049BFAA00D4AA8E /* Build configuration list for PBXNativeTarget "WooCommerceTests" */ = {
			isa = XCConfigurationList;
			buildConfigurations = (
				B56DB3EA2049BFAA00D4AA8E /* Debug */,
				B56DB3EB2049BFAA00D4AA8E /* Release */,
			);
			defaultConfigurationIsVisible = 0;
			defaultConfigurationName = Release;
		};
/* End XCConfigurationList section */
	};
	rootObject = B56DB3BE2049BFAA00D4AA8E /* Project object */;
}<|MERGE_RESOLUTION|>--- conflicted
+++ resolved
@@ -785,12 +785,8 @@
 				93BCF01F20DC2CE200EBF7A1 /* bash_secrets.tpl in Resources */,
 				B56DB3D42049BFAA00D4AA8E /* Assets.xcassets in Resources */,
 				B559EBAF20A0BF8F00836CD4 /* README.md in Resources */,
-<<<<<<< HEAD
 				CE583A082107849F00D73C1C /* ToggleEmailCustomerTableViewCell.xib in Resources */,
-				CE22571B20E16FBC0037F478 /* AddItemTableViewCell.xib in Resources */,
-=======
 				CE22571B20E16FBC0037F478 /* LeftImageTableViewCell.xib in Resources */,
->>>>>>> e5df1cd1
 				B5D1AFB420BC445A00DB0E8C /* Images.xcassets in Resources */,
 				CE1EC8CF20B6FD53009762BF /* FootnoteView.xib in Resources */,
 				CEE005F62076C4040079161F /* Orders.storyboard in Resources */,
