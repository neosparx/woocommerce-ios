// !$*UTF8*$!
{
	archiveVersion = 1;
	classes = {
	};
	objectVersion = 48;
	objects = {

/* Begin PBXAggregateTarget section */
		B55D4C0F20B612F300D7A50F /* GenerateCredentials */ = {
			isa = PBXAggregateTarget;
			buildConfigurationList = B55D4C1020B612F300D7A50F /* Build configuration list for PBXAggregateTarget "GenerateCredentials" */;
			buildPhases = (
				B55D4C1320B612FE00D7A50F /* ShellScript */,
			);
			dependencies = (
			);
			name = GenerateCredentials;
			productName = GenerateInfoPlist;
		};
/* End PBXAggregateTarget section */

/* Begin PBXBuildFile section */
		020F41E523163C0100776C4D /* TopBannerViewModel.swift in Sources */ = {isa = PBXBuildFile; fileRef = 020F41E323163C0100776C4D /* TopBannerViewModel.swift */; };
		020F41E623163C0100776C4D /* TopBannerView.swift in Sources */ = {isa = PBXBuildFile; fileRef = 020F41E423163C0100776C4D /* TopBannerView.swift */; };
		020F41E823176F8E00776C4D /* TopBannerPresenter.swift in Sources */ = {isa = PBXBuildFile; fileRef = 020F41E723176F8E00776C4D /* TopBannerPresenter.swift */; };
		02404ED82314BF8A00FF1170 /* StatsV3ToV4BannerActionHandler.swift in Sources */ = {isa = PBXBuildFile; fileRef = 02404ED72314BF8A00FF1170 /* StatsV3ToV4BannerActionHandler.swift */; };
		02404EDA2314C36300FF1170 /* StatsVersionStateCoordinator.swift in Sources */ = {isa = PBXBuildFile; fileRef = 02404ED92314C36200FF1170 /* StatsVersionStateCoordinator.swift */; };
		02404EDC2314CD3600FF1170 /* StatsV4ToV3BannerActionHandler.swift in Sources */ = {isa = PBXBuildFile; fileRef = 02404EDB2314CD3600FF1170 /* StatsV4ToV3BannerActionHandler.swift */; };
		02404EE02314FE5900FF1170 /* DashboardUIFactoryTests.swift in Sources */ = {isa = PBXBuildFile; fileRef = 02404EDF2314FE5900FF1170 /* DashboardUIFactoryTests.swift */; };
		02404EE2231501E000FF1170 /* StatsVersionStateCoordinatorTests.swift in Sources */ = {isa = PBXBuildFile; fileRef = 02404EE1231501E000FF1170 /* StatsVersionStateCoordinatorTests.swift */; };
		02404EE42315151400FF1170 /* MockupStatsVersionStoresManager.swift in Sources */ = {isa = PBXBuildFile; fileRef = 02404EE32315151400FF1170 /* MockupStatsVersionStoresManager.swift */; };
		0240B3AC230A910C000A866C /* StoreStatsV4ChartAxisHelper.swift in Sources */ = {isa = PBXBuildFile; fileRef = 0240B3AB230A910C000A866C /* StoreStatsV4ChartAxisHelper.swift */; };
		024A543422BA6F8F00F4F38E /* DeveloperEmailChecker.swift in Sources */ = {isa = PBXBuildFile; fileRef = 024A543322BA6F8F00F4F38E /* DeveloperEmailChecker.swift */; };
		024A543622BA84DB00F4F38E /* DeveloperEmailCheckerTests.swift in Sources */ = {isa = PBXBuildFile; fileRef = 024A543522BA84DB00F4F38E /* DeveloperEmailCheckerTests.swift */; };
		0257285C230ACC7E00A288C4 /* StoreStatsV4ChartAxisHelperTests.swift in Sources */ = {isa = PBXBuildFile; fileRef = 0257285B230ACC7E00A288C4 /* StoreStatsV4ChartAxisHelperTests.swift */; };
		0272C00322EE9C3200D7CA2C /* AsyncDictionary.swift in Sources */ = {isa = PBXBuildFile; fileRef = 0272C00222EE9C3200D7CA2C /* AsyncDictionary.swift */; };
		0274C25423162FB200EF1E40 /* DashboardTopBannerFactory.swift in Sources */ = {isa = PBXBuildFile; fileRef = 0274C25323162FB200EF1E40 /* DashboardTopBannerFactory.swift */; };
		02820F3422C257B700DE0D37 /* UITableView+FooterHelpers.swift in Sources */ = {isa = PBXBuildFile; fileRef = 02820F3322C257B700DE0D37 /* UITableView+FooterHelpers.swift */; };
		0285BF7022FBD91C003A2525 /* TopPerformersSectionHeaderView.swift in Sources */ = {isa = PBXBuildFile; fileRef = 0285BF6F22FBD91C003A2525 /* TopPerformersSectionHeaderView.swift */; };
		028BAC3D22F2DECE008BB4AF /* StoreStatsAndTopPerformersViewController.swift in Sources */ = {isa = PBXBuildFile; fileRef = 028BAC3C22F2DECE008BB4AF /* StoreStatsAndTopPerformersViewController.swift */; };
		028BAC4022F2EFA5008BB4AF /* StoreStatsAndTopPerformersPeriodViewController.swift in Sources */ = {isa = PBXBuildFile; fileRef = 028BAC3F22F2EFA5008BB4AF /* StoreStatsAndTopPerformersPeriodViewController.swift */; };
		028BAC4222F30B05008BB4AF /* StoreStatsV4PeriodViewController.swift in Sources */ = {isa = PBXBuildFile; fileRef = 028BAC4122F30B05008BB4AF /* StoreStatsV4PeriodViewController.swift */; };
		028BAC4522F3AE5C008BB4AF /* StoreStatsV4PeriodViewController.xib in Resources */ = {isa = PBXBuildFile; fileRef = 028BAC4422F3AE5C008BB4AF /* StoreStatsV4PeriodViewController.xib */; };
		028BAC4722F3B550008BB4AF /* StatsTimeRangeV4+UI.swift in Sources */ = {isa = PBXBuildFile; fileRef = 028BAC4622F3B550008BB4AF /* StatsTimeRangeV4+UI.swift */; };
		029D444922F13F8A00DEFA8A /* DashboardUIFactory.swift in Sources */ = {isa = PBXBuildFile; fileRef = 029D444822F13F8A00DEFA8A /* DashboardUIFactory.swift */; };
		029D444E22F141CD00DEFA8A /* DashboardStatsV3ViewController.swift in Sources */ = {isa = PBXBuildFile; fileRef = 029D444D22F141CD00DEFA8A /* DashboardStatsV3ViewController.swift */; };
		02B296A722FA6DB500FD7A4C /* Date+StartAndEnd.swift in Sources */ = {isa = PBXBuildFile; fileRef = 02B296A622FA6DB500FD7A4C /* Date+StartAndEnd.swift */; };
		02B296A922FA6E0000FD7A4C /* DateStartAndEndTests.swift in Sources */ = {isa = PBXBuildFile; fileRef = 02B296A822FA6E0000FD7A4C /* DateStartAndEndTests.swift */; };
		02BA23C022EE9DAF009539E7 /* AsyncDictionaryTests.swift in Sources */ = {isa = PBXBuildFile; fileRef = 02BA23BF22EE9DAF009539E7 /* AsyncDictionaryTests.swift */; };
<<<<<<< HEAD
		45AE582C230D9D35001901E3 /* OrderNoteHeaderTableViewCell.swift in Sources */ = {isa = PBXBuildFile; fileRef = 45AE582A230D9D35001901E3 /* OrderNoteHeaderTableViewCell.swift */; };
		45AE582D230D9D35001901E3 /* OrderNoteHeaderTableViewCell.xib in Resources */ = {isa = PBXBuildFile; fileRef = 45AE582B230D9D35001901E3 /* OrderNoteHeaderTableViewCell.xib */; };
		45C8B2582313FA570002FA77 /* CustomerNoteTableViewCell.swift in Sources */ = {isa = PBXBuildFile; fileRef = 45C8B2562313FA570002FA77 /* CustomerNoteTableViewCell.swift */; };
		45C8B2592313FA570002FA77 /* CustomerNoteTableViewCell.xib in Resources */ = {isa = PBXBuildFile; fileRef = 45C8B2572313FA570002FA77 /* CustomerNoteTableViewCell.xib */; };
		45C8B25B231521510002FA77 /* CustomerNoteTableViewCellTests.swift in Sources */ = {isa = PBXBuildFile; fileRef = 45C8B25A231521510002FA77 /* CustomerNoteTableViewCellTests.swift */; };
		45C8B25D231529410002FA77 /* CustomerInfoTableViewCellTests.swift in Sources */ = {isa = PBXBuildFile; fileRef = 45C8B25C231529410002FA77 /* CustomerInfoTableViewCellTests.swift */; };
		45C8B26123155CBC0002FA77 /* BillingInformationViewController.swift in Sources */ = {isa = PBXBuildFile; fileRef = 45C8B25F23155CBC0002FA77 /* BillingInformationViewController.swift */; };
		45C8B26223155CBC0002FA77 /* BillingInformationViewController.xib in Resources */ = {isa = PBXBuildFile; fileRef = 45C8B26023155CBC0002FA77 /* BillingInformationViewController.xib */; };
		45C8B2662316AB460002FA77 /* BillingAddressTableViewCell.swift in Sources */ = {isa = PBXBuildFile; fileRef = 45C8B2642316AB460002FA77 /* BillingAddressTableViewCell.swift */; };
		45C8B2672316AB460002FA77 /* BillingAddressTableViewCell.xib in Resources */ = {isa = PBXBuildFile; fileRef = 45C8B2652316AB460002FA77 /* BillingAddressTableViewCell.xib */; };
		45C8B2692316B2440002FA77 /* BillingAddressTableViewCellTests.swift in Sources */ = {isa = PBXBuildFile; fileRef = 45C8B2682316B2440002FA77 /* BillingAddressTableViewCellTests.swift */; };
=======
		02D4564C231D05E2008CF0A9 /* BetaFeaturesViewController.swift in Sources */ = {isa = PBXBuildFile; fileRef = 02D4564B231D05E1008CF0A9 /* BetaFeaturesViewController.swift */; };
		02D45647231CB1FB008CF0A9 /* UIImage+Dot.swift in Sources */ = {isa = PBXBuildFile; fileRef = 02D45646231CB1FB008CF0A9 /* UIImage+Dot.swift */; };
		02E4FD7A230688BA0049610C /* OrderStatsV4Interval+Chart.swift in Sources */ = {isa = PBXBuildFile; fileRef = 02E4FD79230688BA0049610C /* OrderStatsV4Interval+Chart.swift */; };
		02E4FD7C2306A04C0049610C /* StatsTimeRangeBarView.swift in Sources */ = {isa = PBXBuildFile; fileRef = 02E4FD7B2306A04C0049610C /* StatsTimeRangeBarView.swift */; };
		02E4FD7E2306A8180049610C /* StatsTimeRangeBarViewModel.swift in Sources */ = {isa = PBXBuildFile; fileRef = 02E4FD7D2306A8180049610C /* StatsTimeRangeBarViewModel.swift */; };
		02E4FD812306AA890049610C /* StatsTimeRangeBarViewModelTests.swift in Sources */ = {isa = PBXBuildFile; fileRef = 02E4FD802306AA890049610C /* StatsTimeRangeBarViewModelTests.swift */; };
>>>>>>> b319406c
		74036CC0211B882100E462C2 /* PeriodDataViewController.swift in Sources */ = {isa = PBXBuildFile; fileRef = 74036CBF211B882100E462C2 /* PeriodDataViewController.swift */; };
		740382DB2267D94100A627F4 /* LargeImageTableViewCell.swift in Sources */ = {isa = PBXBuildFile; fileRef = 740382D92267D94100A627F4 /* LargeImageTableViewCell.swift */; };
		740382DC2267D94100A627F4 /* LargeImageTableViewCell.xib in Resources */ = {isa = PBXBuildFile; fileRef = 740382DA2267D94100A627F4 /* LargeImageTableViewCell.xib */; };
		740987B321B87760000E4C80 /* FancyAnimatedButton+Woo.swift in Sources */ = {isa = PBXBuildFile; fileRef = 740987B221B87760000E4C80 /* FancyAnimatedButton+Woo.swift */; };
		740ADFE521C33688009EE5A9 /* licenses.html in Resources */ = {isa = PBXBuildFile; fileRef = 740ADFE421C33688009EE5A9 /* licenses.html */; };
		7421344A210A323C00C13890 /* WooAnalyticsStat.swift in Sources */ = {isa = PBXBuildFile; fileRef = 74213449210A323C00C13890 /* WooAnalyticsStat.swift */; };
		74334F36214AB130006D6AC5 /* ProductTableViewCell.swift in Sources */ = {isa = PBXBuildFile; fileRef = 74334F34214AB12F006D6AC5 /* ProductTableViewCell.swift */; };
		74334F37214AB130006D6AC5 /* ProductTableViewCell.xib in Resources */ = {isa = PBXBuildFile; fileRef = 74334F35214AB12F006D6AC5 /* ProductTableViewCell.xib */; };
		7435E58E21C0151B00216F0F /* OrderNote+Woo.swift in Sources */ = {isa = PBXBuildFile; fileRef = 7435E58D21C0151B00216F0F /* OrderNote+Woo.swift */; };
		7435E59021C0162C00216F0F /* OrderNoteWooTests.swift in Sources */ = {isa = PBXBuildFile; fileRef = 7435E58F21C0162C00216F0F /* OrderNoteWooTests.swift */; };
		743E272021AEF20100D6DC82 /* FancyAlertViewController+Upgrade.swift in Sources */ = {isa = PBXBuildFile; fileRef = 743E271F21AEF20100D6DC82 /* FancyAlertViewController+Upgrade.swift */; };
		743EDD9F214B05350039071B /* TopEarnerStatsItem+Woo.swift in Sources */ = {isa = PBXBuildFile; fileRef = 743EDD9E214B05350039071B /* TopEarnerStatsItem+Woo.swift */; };
		7441E1D221503F77004E6ECE /* IntrinsicTableView.swift in Sources */ = {isa = PBXBuildFile; fileRef = 7441E1D121503F77004E6ECE /* IntrinsicTableView.swift */; };
		7441EBC9226A71AA008BF83D /* TitleBodyTableViewCell.swift in Sources */ = {isa = PBXBuildFile; fileRef = 7441EBC7226A71AA008BF83D /* TitleBodyTableViewCell.swift */; };
		7441EBCA226A71AA008BF83D /* TitleBodyTableViewCell.xib in Resources */ = {isa = PBXBuildFile; fileRef = 7441EBC8226A71AA008BF83D /* TitleBodyTableViewCell.xib */; };
		74460D4022289B7600D7316A /* Coordinator.swift in Sources */ = {isa = PBXBuildFile; fileRef = 74460D3F22289B7600D7316A /* Coordinator.swift */; };
		74460D4222289C7A00D7316A /* StorePickerCoordinator.swift in Sources */ = {isa = PBXBuildFile; fileRef = 74460D4122289C7A00D7316A /* StorePickerCoordinator.swift */; };
		744F00D221B582A9007EFA93 /* StarRatingView.swift in Sources */ = {isa = PBXBuildFile; fileRef = 744F00D121B582A9007EFA93 /* StarRatingView.swift */; };
		7459A6C621B0680300F83A78 /* RequirementsChecker.swift in Sources */ = {isa = PBXBuildFile; fileRef = 7459A6C521B0680300F83A78 /* RequirementsChecker.swift */; };
		746791632108D7C0007CF1DC /* WooAnalyticsTests.swift in Sources */ = {isa = PBXBuildFile; fileRef = 746791622108D7C0007CF1DC /* WooAnalyticsTests.swift */; };
		746FC23D2200A62B00C3096C /* DateWooTests.swift in Sources */ = {isa = PBXBuildFile; fileRef = 746FC23C2200A62B00C3096C /* DateWooTests.swift */; };
		747AA0892107CEC60047A89B /* AnalyticsProvider.swift in Sources */ = {isa = PBXBuildFile; fileRef = 747AA0882107CEC60047A89B /* AnalyticsProvider.swift */; };
		747AA08B2107CF8D0047A89B /* TracksProvider.swift in Sources */ = {isa = PBXBuildFile; fileRef = 747AA08A2107CF8D0047A89B /* TracksProvider.swift */; };
		748AD087219F481B00023535 /* UIView+Animation.swift in Sources */ = {isa = PBXBuildFile; fileRef = 748AD086219F481B00023535 /* UIView+Animation.swift */; };
		748C7780211E18A600814F2C /* OrderStats+Woo.swift in Sources */ = {isa = PBXBuildFile; fileRef = 748C777F211E18A600814F2C /* OrderStats+Woo.swift */; };
		748C7782211E294000814F2C /* Double+Woo.swift in Sources */ = {isa = PBXBuildFile; fileRef = 748C7781211E294000814F2C /* Double+Woo.swift */; };
		748C7784211E2D8400814F2C /* DoubleWooTests.swift in Sources */ = {isa = PBXBuildFile; fileRef = 748C7783211E2D8400814F2C /* DoubleWooTests.swift */; };
		748D34DE214828DD00E21A2F /* TopPerformerDataViewController.xib in Resources */ = {isa = PBXBuildFile; fileRef = 748D34DC214828DC00E21A2F /* TopPerformerDataViewController.xib */; };
		748D34DF214828DD00E21A2F /* TopPerformersViewController.swift in Sources */ = {isa = PBXBuildFile; fileRef = 748D34DD214828DC00E21A2F /* TopPerformersViewController.swift */; };
		748D34E12148291E00E21A2F /* TopPerformerDataViewController.swift in Sources */ = {isa = PBXBuildFile; fileRef = 748D34E02148291E00E21A2F /* TopPerformerDataViewController.swift */; };
		7493BB8E2149852A003071A9 /* TopPerformersHeaderView.swift in Sources */ = {isa = PBXBuildFile; fileRef = 7493BB8C2149852A003071A9 /* TopPerformersHeaderView.swift */; };
		7493BB8F2149852A003071A9 /* TopPerformersHeaderView.xib in Resources */ = {isa = PBXBuildFile; fileRef = 7493BB8D2149852A003071A9 /* TopPerformersHeaderView.xib */; };
		74A33D8021C3F234009E25DE /* LicensesViewController.swift in Sources */ = {isa = PBXBuildFile; fileRef = 74A33D7F21C3F233009E25DE /* LicensesViewController.swift */; };
		74A93A40212DC60B00C13E04 /* NewOrdersViewController.swift in Sources */ = {isa = PBXBuildFile; fileRef = 74A93A3F212DC60B00C13E04 /* NewOrdersViewController.swift */; };
		74A95B5821C403EA00FEE953 /* pure-min.css in Resources */ = {isa = PBXBuildFile; fileRef = 74A95B5721C403EA00FEE953 /* pure-min.css */; };
		74AAF6A5212A04A900C612B0 /* ChartMarker.swift in Sources */ = {isa = PBXBuildFile; fileRef = 74AAF6A4212A04A900C612B0 /* ChartMarker.swift */; };
		74AFF2EA211B9B1B0038153A /* StoreStatsViewController.swift in Sources */ = {isa = PBXBuildFile; fileRef = 74AFF2E9211B9B1B0038153A /* StoreStatsViewController.swift */; };
		74B5713621CD7604008F9B8E /* SharingHelper.swift in Sources */ = {isa = PBXBuildFile; fileRef = 74B5713521CD7604008F9B8E /* SharingHelper.swift */; };
		74C6FEA521C2F1FA009286B6 /* AboutViewController.swift in Sources */ = {isa = PBXBuildFile; fileRef = 74C6FEA421C2F1FA009286B6 /* AboutViewController.swift */; };
		74D0A5302139CF1300E2919F /* String+Helpers.swift in Sources */ = {isa = PBXBuildFile; fileRef = 74D0A52F2139CF1300E2919F /* String+Helpers.swift */; };
		74E0F441211C9AE600A79CCE /* PeriodDataViewController.xib in Resources */ = {isa = PBXBuildFile; fileRef = 74E0F440211C9AE600A79CCE /* PeriodDataViewController.xib */; };
		74EC34A5225FE21F004BBC2E /* ProductLoaderViewController.swift in Sources */ = {isa = PBXBuildFile; fileRef = 74EC34A4225FE21F004BBC2E /* ProductLoaderViewController.swift */; };
		74EC34A8225FE69C004BBC2E /* ProductDetailsViewController.swift in Sources */ = {isa = PBXBuildFile; fileRef = 74EC34A6225FE69C004BBC2E /* ProductDetailsViewController.swift */; };
		74EC34A9225FE69C004BBC2E /* ProductDetailsViewController.xib in Resources */ = {isa = PBXBuildFile; fileRef = 74EC34A7225FE69C004BBC2E /* ProductDetailsViewController.xib */; };
		74F3015A2200EC0800931B9E /* NSDecimalNumberWooTests.swift in Sources */ = {isa = PBXBuildFile; fileRef = 74F301592200EC0800931B9E /* NSDecimalNumberWooTests.swift */; };
		74F9E9CD214C036400A3F2D2 /* NoPeriodDataTableViewCell.xib in Resources */ = {isa = PBXBuildFile; fileRef = 74F9E9CB214C036400A3F2D2 /* NoPeriodDataTableViewCell.xib */; };
		74F9E9CE214C036400A3F2D2 /* NoPeriodDataTableViewCell.swift in Sources */ = {isa = PBXBuildFile; fileRef = 74F9E9CC214C036400A3F2D2 /* NoPeriodDataTableViewCell.swift */; };
		86DBBB0BDEA3488E2BEBB314 /* Pods_WooCommerce.framework in Frameworks */ = {isa = PBXBuildFile; fileRef = BABE5E07DD787ECA6D2A76DE /* Pods_WooCommerce.framework */; };
		8CD41D4A21F8A7E300CF3C2B /* RELEASE-NOTES.txt in Resources */ = {isa = PBXBuildFile; fileRef = 8CD41D4921F8A7E300CF3C2B /* RELEASE-NOTES.txt */; };
		933A27372222354600C2143A /* Logging.swift in Sources */ = {isa = PBXBuildFile; fileRef = 933A27362222354600C2143A /* Logging.swift */; };
		934CB123224EAB150005CCB9 /* main.swift in Sources */ = {isa = PBXBuildFile; fileRef = 934CB122224EAB150005CCB9 /* main.swift */; };
		9379E1A32255365F006A6BE4 /* TestingMode.storyboard in Resources */ = {isa = PBXBuildFile; fileRef = 9379E1A22255365F006A6BE4 /* TestingMode.storyboard */; };
		9379E1A5225536AD006A6BE4 /* TestAssets.xcassets in Resources */ = {isa = PBXBuildFile; fileRef = 9379E1A4225536AD006A6BE4 /* TestAssets.xcassets */; };
		9379E1A6225537D0006A6BE4 /* TestingAppDelegate.swift in Sources */ = {isa = PBXBuildFile; fileRef = 934CB124224EAB540005CCB9 /* TestingAppDelegate.swift */; };
		93BCF01F20DC2CE200EBF7A1 /* bash_secrets.tpl in Resources */ = {isa = PBXBuildFile; fileRef = 93BCF01E20DC2CE200EBF7A1 /* bash_secrets.tpl */; };
		93FA787221CD2A1A00B663E5 /* CurrencySettingsTests.swift in Sources */ = {isa = PBXBuildFile; fileRef = 93FA787121CD2A1A00B663E5 /* CurrencySettingsTests.swift */; };
		93FA787421CD7E9E00B663E5 /* CurrencySettings.swift in Sources */ = {isa = PBXBuildFile; fileRef = 93FA787321CD7E9E00B663E5 /* CurrencySettings.swift */; };
		B50911302049E27A007D25DC /* DashboardViewController.swift in Sources */ = {isa = PBXBuildFile; fileRef = B509112D2049E27A007D25DC /* DashboardViewController.swift */; };
		B50911312049E27A007D25DC /* OrdersViewController.swift in Sources */ = {isa = PBXBuildFile; fileRef = B509112E2049E27A007D25DC /* OrdersViewController.swift */; };
		B50911322049E27A007D25DC /* SettingsViewController.swift in Sources */ = {isa = PBXBuildFile; fileRef = B509112F2049E27A007D25DC /* SettingsViewController.swift */; };
		B509FED121C041DF000076A9 /* Locale+Woo.swift in Sources */ = {isa = PBXBuildFile; fileRef = B509FED021C041DF000076A9 /* Locale+Woo.swift */; };
		B509FED321C05121000076A9 /* SupportManagerAdapter.swift in Sources */ = {isa = PBXBuildFile; fileRef = B509FED221C05121000076A9 /* SupportManagerAdapter.swift */; };
		B509FED521C052D1000076A9 /* MockupSupportManager.swift in Sources */ = {isa = PBXBuildFile; fileRef = B509FED421C052D1000076A9 /* MockupSupportManager.swift */; };
		B50BB4162141828F00AF0F3C /* FooterSpinnerView.swift in Sources */ = {isa = PBXBuildFile; fileRef = B50BB4152141828F00AF0F3C /* FooterSpinnerView.swift */; };
		B511ED27218A660E005787DC /* StringDescriptor.swift in Sources */ = {isa = PBXBuildFile; fileRef = B511ED26218A660E005787DC /* StringDescriptor.swift */; };
		B517EA18218B232700730EC4 /* StringFormatter+Notes.swift in Sources */ = {isa = PBXBuildFile; fileRef = B517EA17218B232700730EC4 /* StringFormatter+Notes.swift */; };
		B517EA1A218B2D2600730EC4 /* StringFormatterTests.swift in Sources */ = {isa = PBXBuildFile; fileRef = B517EA19218B2D2600730EC4 /* StringFormatterTests.swift */; };
		B517EA1D218B41F200730EC4 /* String+Woo.swift in Sources */ = {isa = PBXBuildFile; fileRef = B517EA1C218B41F200730EC4 /* String+Woo.swift */; };
		B5290ED9219B3FA900A6AF7F /* Date+Woo.swift in Sources */ = {isa = PBXBuildFile; fileRef = B5290ED8219B3FA900A6AF7F /* Date+Woo.swift */; };
		B53A569721123D3B000776C9 /* ResultsControllerUIKitTests.swift in Sources */ = {isa = PBXBuildFile; fileRef = B53A569621123D3B000776C9 /* ResultsControllerUIKitTests.swift */; };
		B53A569B21123E8E000776C9 /* MockupTableView.swift in Sources */ = {isa = PBXBuildFile; fileRef = B53A569A21123E8E000776C9 /* MockupTableView.swift */; };
		B53A569D21123EEB000776C9 /* MockupStorage.swift in Sources */ = {isa = PBXBuildFile; fileRef = B53A569C21123EEB000776C9 /* MockupStorage.swift */; };
		B53A56A22112470C000776C9 /* MockupStorage+Sample.swift in Sources */ = {isa = PBXBuildFile; fileRef = B53A56A12112470C000776C9 /* MockupStorage+Sample.swift */; };
		B53A56A42112483E000776C9 /* Constants.swift in Sources */ = {isa = PBXBuildFile; fileRef = B53A56A32112483D000776C9 /* Constants.swift */; };
		B53B3F37219C75AC00DF1EB6 /* OrderLoaderViewController.swift in Sources */ = {isa = PBXBuildFile; fileRef = B53B3F36219C75AC00DF1EB6 /* OrderLoaderViewController.swift */; };
		B53B3F39219C817800DF1EB6 /* UIStoryboard+Woo.swift in Sources */ = {isa = PBXBuildFile; fileRef = B53B3F38219C817800DF1EB6 /* UIStoryboard+Woo.swift */; };
		B53B898920D450AF00EDB467 /* SessionManagerTests.swift in Sources */ = {isa = PBXBuildFile; fileRef = B53B898820D450AF00EDB467 /* SessionManagerTests.swift */; };
		B53B898D20D462A000EDB467 /* DefaultStoresManager.swift in Sources */ = {isa = PBXBuildFile; fileRef = B53B898C20D462A000EDB467 /* DefaultStoresManager.swift */; };
		B541B2132189E7FD008FE7C1 /* ScannerWooTests.swift in Sources */ = {isa = PBXBuildFile; fileRef = B541B2122189E7FD008FE7C1 /* ScannerWooTests.swift */; };
		B541B2152189EEA1008FE7C1 /* Scanner+Helpers.swift in Sources */ = {isa = PBXBuildFile; fileRef = B541B2142189EEA1008FE7C1 /* Scanner+Helpers.swift */; };
		B541B2172189EED4008FE7C1 /* NSMutableAttributedString+Helpers.swift in Sources */ = {isa = PBXBuildFile; fileRef = B541B2162189EED4008FE7C1 /* NSMutableAttributedString+Helpers.swift */; };
		B541B21A2189F3A2008FE7C1 /* StringFormatter.swift in Sources */ = {isa = PBXBuildFile; fileRef = B541B2192189F3A2008FE7C1 /* StringFormatter.swift */; };
		B541B21C2189F3D8008FE7C1 /* StringStyles.swift in Sources */ = {isa = PBXBuildFile; fileRef = B541B21B2189F3D8008FE7C1 /* StringStyles.swift */; };
		B541B220218A007C008FE7C1 /* NSMutableParagraphStyle+Helpers.swift in Sources */ = {isa = PBXBuildFile; fileRef = B541B21F218A007C008FE7C1 /* NSMutableParagraphStyle+Helpers.swift */; };
		B541B223218A29A6008FE7C1 /* NSParagraphStyle+Woo.swift in Sources */ = {isa = PBXBuildFile; fileRef = B541B222218A29A6008FE7C1 /* NSParagraphStyle+Woo.swift */; };
		B541B226218A412C008FE7C1 /* UIFont+Woo.swift in Sources */ = {isa = PBXBuildFile; fileRef = B541B225218A412C008FE7C1 /* UIFont+Woo.swift */; };
		B54FBE552111F70700390F57 /* ResultsController+UIKit.swift in Sources */ = {isa = PBXBuildFile; fileRef = B54FBE542111F70700390F57 /* ResultsController+UIKit.swift */; };
		B55401692170D5E10067DC90 /* ChartPlaceholderView.swift in Sources */ = {isa = PBXBuildFile; fileRef = B55401682170D5E10067DC90 /* ChartPlaceholderView.swift */; };
		B554016B2170D6010067DC90 /* ChartPlaceholderView.xib in Resources */ = {isa = PBXBuildFile; fileRef = B554016A2170D6010067DC90 /* ChartPlaceholderView.xib */; };
		B554E1792152F20000F31188 /* UINavigationBar+Appearance.swift in Sources */ = {isa = PBXBuildFile; fileRef = B554E1782152F20000F31188 /* UINavigationBar+Appearance.swift */; };
		B554E17B2152F27200F31188 /* UILabel+Appearance.swift in Sources */ = {isa = PBXBuildFile; fileRef = B554E17A2152F27200F31188 /* UILabel+Appearance.swift */; };
		B555530D21B57DC300449E71 /* UserNotificationsCenterAdapter.swift in Sources */ = {isa = PBXBuildFile; fileRef = B555530C21B57DC300449E71 /* UserNotificationsCenterAdapter.swift */; };
		B555530F21B57DE700449E71 /* ApplicationAdapter.swift in Sources */ = {isa = PBXBuildFile; fileRef = B555530E21B57DE700449E71 /* ApplicationAdapter.swift */; };
		B555531121B57E6F00449E71 /* MockupApplicationAdapter.swift in Sources */ = {isa = PBXBuildFile; fileRef = B555531021B57E6F00449E71 /* MockupApplicationAdapter.swift */; };
		B555531321B57E8800449E71 /* MockupUserNotificationsCenterAdapter.swift in Sources */ = {isa = PBXBuildFile; fileRef = B555531221B57E8800449E71 /* MockupUserNotificationsCenterAdapter.swift */; };
		B557652B20F681E800185843 /* StoreTableViewCell.swift in Sources */ = {isa = PBXBuildFile; fileRef = B557652A20F681E800185843 /* StoreTableViewCell.swift */; };
		B557652D20F6827900185843 /* StoreTableViewCell.xib in Resources */ = {isa = PBXBuildFile; fileRef = B557652C20F6827900185843 /* StoreTableViewCell.xib */; };
		B559EBAF20A0BF8F00836CD4 /* README.md in Resources */ = {isa = PBXBuildFile; fileRef = B559EBAD20A0BF8E00836CD4 /* README.md */; };
		B559EBB020A0BF8F00836CD4 /* LICENSE in Resources */ = {isa = PBXBuildFile; fileRef = B559EBAE20A0BF8F00836CD4 /* LICENSE */; };
		B55BC1F121A878A30011A0C0 /* String+HTML.swift in Sources */ = {isa = PBXBuildFile; fileRef = B55BC1F021A878A30011A0C0 /* String+HTML.swift */; };
		B55BC1F321A8790F0011A0C0 /* StringHTMLTests.swift in Sources */ = {isa = PBXBuildFile; fileRef = B55BC1F221A8790F0011A0C0 /* StringHTMLTests.swift */; };
		B55D4BFD20B5CDE700D7A50F /* replace_secrets.rb in Resources */ = {isa = PBXBuildFile; fileRef = B55D4BFB20B5CDE600D7A50F /* replace_secrets.rb */; };
		B55D4C0620B6027200D7A50F /* AuthenticationManager.swift in Sources */ = {isa = PBXBuildFile; fileRef = B55D4C0520B6027100D7A50F /* AuthenticationManager.swift */; };
		B55D4C2720B717C000D7A50F /* UserAgent.swift in Sources */ = {isa = PBXBuildFile; fileRef = B55D4C2620B717C000D7A50F /* UserAgent.swift */; };
		B560D6862195BCA90027BB7E /* NoteDetailsHeaderTableViewCell.swift in Sources */ = {isa = PBXBuildFile; fileRef = B560D6852195BCA90027BB7E /* NoteDetailsHeaderTableViewCell.swift */; };
		B560D6882195BCC70027BB7E /* NoteDetailsHeaderTableViewCell.xib in Resources */ = {isa = PBXBuildFile; fileRef = B560D6872195BCC70027BB7E /* NoteDetailsHeaderTableViewCell.xib */; };
		B560D68A2195BD100027BB7E /* NoteDetailsCommentTableViewCell.xib in Resources */ = {isa = PBXBuildFile; fileRef = B560D6892195BD100027BB7E /* NoteDetailsCommentTableViewCell.xib */; };
		B560D68C2195BD1E0027BB7E /* NoteDetailsCommentTableViewCell.swift in Sources */ = {isa = PBXBuildFile; fileRef = B560D68B2195BD1D0027BB7E /* NoteDetailsCommentTableViewCell.swift */; };
		B56BBD16214820A70053A32D /* SyncCoordinatorTests.swift in Sources */ = {isa = PBXBuildFile; fileRef = B56BBD15214820A70053A32D /* SyncCoordinatorTests.swift */; };
		B56C721221B5B44000E5E85B /* PushNotificationsConfiguration.swift in Sources */ = {isa = PBXBuildFile; fileRef = B56C721121B5B44000E5E85B /* PushNotificationsConfiguration.swift */; };
		B56C721421B5BBC000E5E85B /* MockupStoresManager.swift in Sources */ = {isa = PBXBuildFile; fileRef = B56C721321B5BBC000E5E85B /* MockupStoresManager.swift */; };
		B56DB3CA2049BFAA00D4AA8E /* AppDelegate.swift in Sources */ = {isa = PBXBuildFile; fileRef = B56DB3C92049BFAA00D4AA8E /* AppDelegate.swift */; };
		B56DB3CF2049BFAA00D4AA8E /* Main.storyboard in Resources */ = {isa = PBXBuildFile; fileRef = B56DB3CD2049BFAA00D4AA8E /* Main.storyboard */; };
		B56DB3D42049BFAA00D4AA8E /* Assets.xcassets in Resources */ = {isa = PBXBuildFile; fileRef = B56DB3D32049BFAA00D4AA8E /* Assets.xcassets */; };
		B56DB3D72049BFAA00D4AA8E /* LaunchScreen.storyboard in Resources */ = {isa = PBXBuildFile; fileRef = B56DB3D52049BFAA00D4AA8E /* LaunchScreen.storyboard */; };
		B5718D6521B56B400026C9F0 /* PushNotificationsManagerTests.swift in Sources */ = {isa = PBXBuildFile; fileRef = B5718D6421B56B3F0026C9F0 /* PushNotificationsManagerTests.swift */; };
		B573B1A0219DC2690081C78C /* Localizable.strings in Resources */ = {isa = PBXBuildFile; fileRef = B573B19D219DC2690081C78C /* Localizable.strings */; };
		B57B678A2107546E00AF8905 /* Address+Woo.swift in Sources */ = {isa = PBXBuildFile; fileRef = B57B67892107546E00AF8905 /* Address+Woo.swift */; };
		B57B678E21078C5400AF8905 /* OrderItemViewModel.swift in Sources */ = {isa = PBXBuildFile; fileRef = B57B678D21078C5400AF8905 /* OrderItemViewModel.swift */; };
		B57C5C9221B80E3C00FF82B2 /* APNSDevice+Woo.swift in Sources */ = {isa = PBXBuildFile; fileRef = B57C5C9121B80E3B00FF82B2 /* APNSDevice+Woo.swift */; };
		B57C5C9421B80E4700FF82B2 /* Data+Woo.swift in Sources */ = {isa = PBXBuildFile; fileRef = B57C5C9321B80E4700FF82B2 /* Data+Woo.swift */; };
		B57C5C9621B80E5500FF82B2 /* Dictionary+Woo.swift in Sources */ = {isa = PBXBuildFile; fileRef = B57C5C9521B80E5400FF82B2 /* Dictionary+Woo.swift */; };
		B57C5C9921B80E7100FF82B2 /* DictionaryWooTests.swift in Sources */ = {isa = PBXBuildFile; fileRef = B57C5C9721B80E7100FF82B2 /* DictionaryWooTests.swift */; };
		B57C5C9A21B80E7100FF82B2 /* DataWooTests.swift in Sources */ = {isa = PBXBuildFile; fileRef = B57C5C9821B80E7100FF82B2 /* DataWooTests.swift */; };
		B57C5C9E21B80E8300FF82B2 /* SessionManager+Internal.swift in Sources */ = {isa = PBXBuildFile; fileRef = B57C5C9C21B80E8200FF82B2 /* SessionManager+Internal.swift */; };
		B57C5C9F21B80E8300FF82B2 /* SampleError.swift in Sources */ = {isa = PBXBuildFile; fileRef = B57C5C9D21B80E8200FF82B2 /* SampleError.swift */; };
		B57C743D20F5493300EEFC87 /* AccountHeaderView.swift in Sources */ = {isa = PBXBuildFile; fileRef = B57C743C20F5493300EEFC87 /* AccountHeaderView.swift */; };
		B57C744320F54F1C00EEFC87 /* AccountHeaderView.xib in Resources */ = {isa = PBXBuildFile; fileRef = B57C744220F54F1C00EEFC87 /* AccountHeaderView.xib */; };
		B57C744520F55BA600EEFC87 /* NSObject+Helpers.swift in Sources */ = {isa = PBXBuildFile; fileRef = B57C744420F55BA600EEFC87 /* NSObject+Helpers.swift */; };
		B57C744720F55BC800EEFC87 /* UIView+Helpers.swift in Sources */ = {isa = PBXBuildFile; fileRef = B57C744620F55BC800EEFC87 /* UIView+Helpers.swift */; };
		B57C744A20F5649300EEFC87 /* EmptyStoresTableViewCell.swift in Sources */ = {isa = PBXBuildFile; fileRef = B57C744920F5649300EEFC87 /* EmptyStoresTableViewCell.swift */; };
		B57C744C20F564B400EEFC87 /* EmptyStoresTableViewCell.xib in Resources */ = {isa = PBXBuildFile; fileRef = B57C744B20F564B400EEFC87 /* EmptyStoresTableViewCell.xib */; };
		B57C744E20F56E3800EEFC87 /* UITableViewCell+Helpers.swift in Sources */ = {isa = PBXBuildFile; fileRef = B57C744D20F56E3800EEFC87 /* UITableViewCell+Helpers.swift */; };
		B57C745120F56EE900EEFC87 /* UITableViewCellHelpersTests.swift in Sources */ = {isa = PBXBuildFile; fileRef = B57C745020F56EE900EEFC87 /* UITableViewCellHelpersTests.swift */; };
		B582F95920FFCEAA0060934A /* UITableViewHeaderFooterView+Helpers.swift in Sources */ = {isa = PBXBuildFile; fileRef = B582F95820FFCEAA0060934A /* UITableViewHeaderFooterView+Helpers.swift */; };
		B586906621A5F4B1001F1EFC /* UINavigationController+Woo.swift in Sources */ = {isa = PBXBuildFile; fileRef = B586906521A5F4B1001F1EFC /* UINavigationController+Woo.swift */; };
		B58B4AB22108F01700076FDD /* NoticeView.swift in Sources */ = {isa = PBXBuildFile; fileRef = B58B4AAF2108F01400076FDD /* NoticeView.swift */; };
		B58B4AB32108F01700076FDD /* DefaultNoticePresenter.swift in Sources */ = {isa = PBXBuildFile; fileRef = B58B4AB02108F01600076FDD /* DefaultNoticePresenter.swift */; };
		B58B4AB62108F11C00076FDD /* Notice.swift in Sources */ = {isa = PBXBuildFile; fileRef = B58B4AB52108F11C00076FDD /* Notice.swift */; };
		B58B4AB82108F14700076FDD /* NoticeNotificationInfo.swift in Sources */ = {isa = PBXBuildFile; fileRef = B58B4AB72108F14700076FDD /* NoticeNotificationInfo.swift */; };
		B58B4AC02108FF6100076FDD /* Array+Helpers.swift in Sources */ = {isa = PBXBuildFile; fileRef = B58B4ABF2108FF6100076FDD /* Array+Helpers.swift */; };
		B5980A6121AC878900EBF596 /* UIDevice+Woo.swift in Sources */ = {isa = PBXBuildFile; fileRef = B5980A6021AC878900EBF596 /* UIDevice+Woo.swift */; };
		B5980A6321AC879F00EBF596 /* Bundle+Woo.swift in Sources */ = {isa = PBXBuildFile; fileRef = B5980A6221AC879F00EBF596 /* Bundle+Woo.swift */; };
		B5980A6521AC905C00EBF596 /* UIDeviceWooTests.swift in Sources */ = {isa = PBXBuildFile; fileRef = B5980A6421AC905C00EBF596 /* UIDeviceWooTests.swift */; };
		B5980A6721AC91AA00EBF596 /* BundleWooTests.swift in Sources */ = {isa = PBXBuildFile; fileRef = B5980A6621AC91AA00EBF596 /* BundleWooTests.swift */; };
		B59C09D92188CBB100AB41D6 /* Array+Notes.swift in Sources */ = {isa = PBXBuildFile; fileRef = B59C09D82188CBB100AB41D6 /* Array+Notes.swift */; };
		B59C09DC2188D70200AB41D6 /* Notifications.storyboard in Resources */ = {isa = PBXBuildFile; fileRef = B59C09DB2188D70200AB41D6 /* Notifications.storyboard */; };
		B59D1EDF219072CC009D1978 /* NoteTableViewCell.swift in Sources */ = {isa = PBXBuildFile; fileRef = B59D1EDE219072CC009D1978 /* NoteTableViewCell.swift */; };
		B59D1EE121907304009D1978 /* NoteTableViewCell.xib in Resources */ = {isa = PBXBuildFile; fileRef = B59D1EE021907304009D1978 /* NoteTableViewCell.xib */; };
		B59D1EE321907C7B009D1978 /* NSAttributedString+Helpers.swift in Sources */ = {isa = PBXBuildFile; fileRef = B59D1EE221907C7B009D1978 /* NSAttributedString+Helpers.swift */; };
		B59D1EE5219080B4009D1978 /* Note+Woo.swift in Sources */ = {isa = PBXBuildFile; fileRef = B59D1EE4219080B4009D1978 /* Note+Woo.swift */; };
		B59D1EE821908A08009D1978 /* Noticons.ttf in Resources */ = {isa = PBXBuildFile; fileRef = B59D1EE6219089A3009D1978 /* Noticons.ttf */; };
		B59D1EEA2190AE96009D1978 /* StorageNote+Woo.swift in Sources */ = {isa = PBXBuildFile; fileRef = B59D1EE92190AE96009D1978 /* StorageNote+Woo.swift */; };
		B59D1EEC2190B08B009D1978 /* Age.swift in Sources */ = {isa = PBXBuildFile; fileRef = B59D1EEB2190B08B009D1978 /* Age.swift */; };
		B59D49CD219B587E006BF0AD /* UILabel+OrderStatus.swift in Sources */ = {isa = PBXBuildFile; fileRef = B59D49CC219B587E006BF0AD /* UILabel+OrderStatus.swift */; };
		B5A56BF0219F2CE90065A902 /* VerticalButton.swift in Sources */ = {isa = PBXBuildFile; fileRef = B5A56BEF219F2CE90065A902 /* VerticalButton.swift */; };
		B5A56BF3219F46470065A902 /* UIButton+Animations.swift in Sources */ = {isa = PBXBuildFile; fileRef = B5A56BF2219F46470065A902 /* UIButton+Animations.swift */; };
		B5A56BF5219F5AB20065A902 /* NSNotificationName+Woo.swift in Sources */ = {isa = PBXBuildFile; fileRef = B5A56BF4219F5AB20065A902 /* NSNotificationName+Woo.swift */; };
		B5A82EE221025C450053ADC8 /* FulfillViewController.swift in Sources */ = {isa = PBXBuildFile; fileRef = B5A82EE121025C450053ADC8 /* FulfillViewController.swift */; };
		B5A82EE521025E550053ADC8 /* FulfillViewController.xib in Resources */ = {isa = PBXBuildFile; fileRef = B5A82EE421025E550053ADC8 /* FulfillViewController.xib */; };
		B5A82EE7210263460053ADC8 /* UIViewController+Helpers.swift in Sources */ = {isa = PBXBuildFile; fileRef = B5A82EE6210263460053ADC8 /* UIViewController+Helpers.swift */; };
		B5A8532220BDBFAF00FAAB4D /* CircularImageView.swift in Sources */ = {isa = PBXBuildFile; fileRef = B5A8532120BDBFAE00FAAB4D /* CircularImageView.swift */; };
		B5A8F8A920B84D3F00D211DE /* ApiCredentials.swift in Sources */ = {isa = PBXBuildFile; fileRef = B5A8F8A720B84D3F00D211DE /* ApiCredentials.swift */; };
		B5A8F8AD20B88D9900D211DE /* LoginPrologueViewController.swift in Sources */ = {isa = PBXBuildFile; fileRef = B5A8F8AC20B88D9900D211DE /* LoginPrologueViewController.swift */; };
		B5A8F8AF20B88DCC00D211DE /* LoginPrologueViewController.xib in Resources */ = {isa = PBXBuildFile; fileRef = B5A8F8AE20B88DCC00D211DE /* LoginPrologueViewController.xib */; };
		B5AA7B3D20ED5D15004DA14F /* SessionManager.swift in Sources */ = {isa = PBXBuildFile; fileRef = B5AA7B3C20ED5D15004DA14F /* SessionManager.swift */; };
		B5AA7B3F20ED81C2004DA14F /* UserDefaults+Woo.swift in Sources */ = {isa = PBXBuildFile; fileRef = B5AA7B3E20ED81C2004DA14F /* UserDefaults+Woo.swift */; };
		B5BBD6DE21B1703700E3207E /* PushNotificationsManager.swift in Sources */ = {isa = PBXBuildFile; fileRef = B5BBD6DD21B1703600E3207E /* PushNotificationsManager.swift */; };
		B5BE75DB213F1D1E00909A14 /* OverlayMessageView.swift in Sources */ = {isa = PBXBuildFile; fileRef = B5BE75DA213F1D1E00909A14 /* OverlayMessageView.swift */; };
		B5BE75DD213F1D3D00909A14 /* OverlayMessageView.xib in Resources */ = {isa = PBXBuildFile; fileRef = B5BE75DC213F1D3D00909A14 /* OverlayMessageView.xib */; };
		B5C3876421C41B9F006CE970 /* UIApplication+Woo.swift in Sources */ = {isa = PBXBuildFile; fileRef = B5C3876321C41B9F006CE970 /* UIApplication+Woo.swift */; };
		B5C3B5E320D189E60072CB9D /* Networking.framework in Frameworks */ = {isa = PBXBuildFile; fileRef = B5C3B5E220D189E60072CB9D /* Networking.framework */; };
		B5C3B5E520D189EA0072CB9D /* Storage.framework in Frameworks */ = {isa = PBXBuildFile; fileRef = B5C3B5E420D189EA0072CB9D /* Storage.framework */; };
		B5C3B5E720D189ED0072CB9D /* Yosemite.framework in Frameworks */ = {isa = PBXBuildFile; fileRef = B5C3B5E620D189ED0072CB9D /* Yosemite.framework */; };
		B5C3B5E820D189F30072CB9D /* Networking.framework in Embed Frameworks */ = {isa = PBXBuildFile; fileRef = B5C3B5E220D189E60072CB9D /* Networking.framework */; settings = {ATTRIBUTES = (CodeSignOnCopy, RemoveHeadersOnCopy, ); }; };
		B5C3B5E920D189F70072CB9D /* Yosemite.framework in Embed Frameworks */ = {isa = PBXBuildFile; fileRef = B5C3B5E620D189ED0072CB9D /* Yosemite.framework */; settings = {ATTRIBUTES = (CodeSignOnCopy, RemoveHeadersOnCopy, ); }; };
		B5C3B5EA20D189FC0072CB9D /* Storage.framework in Embed Frameworks */ = {isa = PBXBuildFile; fileRef = B5C3B5E420D189EA0072CB9D /* Storage.framework */; settings = {ATTRIBUTES = (CodeSignOnCopy, RemoveHeadersOnCopy, ); }; };
		B5C6CE612190D28E00515926 /* NSAttributedStringHelperTests.swift in Sources */ = {isa = PBXBuildFile; fileRef = B5C6CE602190D28E00515926 /* NSAttributedStringHelperTests.swift */; };
		B5D1AFB420BC445A00DB0E8C /* Images.xcassets in Resources */ = {isa = PBXBuildFile; fileRef = B5D1AFB320BC445900DB0E8C /* Images.xcassets */; };
		B5D1AFB820BC510200DB0E8C /* UIImage+Woo.swift in Sources */ = {isa = PBXBuildFile; fileRef = B5D1AFB720BC510200DB0E8C /* UIImage+Woo.swift */; };
		B5D1AFBA20BC515600DB0E8C /* UIColor+Woo.swift in Sources */ = {isa = PBXBuildFile; fileRef = B5D1AFB920BC515600DB0E8C /* UIColor+Woo.swift */; };
		B5D1AFC020BC67C200DB0E8C /* WooConstants.swift in Sources */ = {isa = PBXBuildFile; fileRef = B5D1AFBF20BC67C200DB0E8C /* WooConstants.swift */; };
		B5D1AFC620BC7B7300DB0E8C /* StorePickerViewController.swift in Sources */ = {isa = PBXBuildFile; fileRef = B5D1AFC520BC7B7300DB0E8C /* StorePickerViewController.swift */; };
		B5D1AFC820BC7B9600DB0E8C /* StorePickerViewController.xib in Resources */ = {isa = PBXBuildFile; fileRef = B5D1AFC720BC7B9600DB0E8C /* StorePickerViewController.xib */; };
		B5D6DC54214802740003E48A /* SyncCoordinator.swift in Sources */ = {isa = PBXBuildFile; fileRef = B5D6DC53214802740003E48A /* SyncCoordinator.swift */; };
		B5DB01B52114AB2D00A4F797 /* CrashLogging.swift in Sources */ = {isa = PBXBuildFile; fileRef = B5DB01B42114AB2D00A4F797 /* CrashLogging.swift */; };
		B5DBF3C320E1484400B53AED /* StoresManagerTests.swift in Sources */ = {isa = PBXBuildFile; fileRef = B5DBF3C220E1484400B53AED /* StoresManagerTests.swift */; };
		B5DBF3C520E148E000B53AED /* DeauthenticatedState.swift in Sources */ = {isa = PBXBuildFile; fileRef = B5DBF3C420E148E000B53AED /* DeauthenticatedState.swift */; };
		B5DBF3CB20E149CC00B53AED /* AuthenticatedState.swift in Sources */ = {isa = PBXBuildFile; fileRef = B5DBF3CA20E149CC00B53AED /* AuthenticatedState.swift */; };
		B5F04D952194F2A300501EE1 /* NoteDetailsRow.swift in Sources */ = {isa = PBXBuildFile; fileRef = B5F04D942194F2A300501EE1 /* NoteDetailsRow.swift */; };
		B5F355EF21CD500200A7077A /* OrderSearchViewController.swift in Sources */ = {isa = PBXBuildFile; fileRef = B5F355EE21CD500200A7077A /* OrderSearchViewController.swift */; };
		B5F355F121CD504400A7077A /* OrderSearchViewController.xib in Resources */ = {isa = PBXBuildFile; fileRef = B5F355F021CD504400A7077A /* OrderSearchViewController.xib */; };
		B5F571A421BEC90D0010D1B8 /* NoteDetailsHeaderPlainTableViewCell.swift in Sources */ = {isa = PBXBuildFile; fileRef = B5F571A321BEC90D0010D1B8 /* NoteDetailsHeaderPlainTableViewCell.swift */; };
		B5F571A621BEC92A0010D1B8 /* NoteDetailsHeaderPlainTableViewCell.xib in Resources */ = {isa = PBXBuildFile; fileRef = B5F571A521BEC92A0010D1B8 /* NoteDetailsHeaderPlainTableViewCell.xib */; };
		B5F571A921BEECA50010D1B8 /* Responses in Resources */ = {isa = PBXBuildFile; fileRef = B5F571A821BEECA50010D1B8 /* Responses */; };
		B5F571AB21BEECB60010D1B8 /* NoteWooTests.swift in Sources */ = {isa = PBXBuildFile; fileRef = B5F571AA21BEECB60010D1B8 /* NoteWooTests.swift */; };
		B5F571B021BF149D0010D1B8 /* o.caf in Resources */ = {isa = PBXBuildFile; fileRef = B5F571AF21BF149D0010D1B8 /* o.caf */; };
		B5F8B7E02194759100DAB7E2 /* NotificationDetailsViewController.swift in Sources */ = {isa = PBXBuildFile; fileRef = B5F8B7DF2194759100DAB7E2 /* NotificationDetailsViewController.swift */; };
		B5F8B7E5219478FA00DAB7E2 /* NotificationDetailsViewController.xib in Resources */ = {isa = PBXBuildFile; fileRef = B5F8B7E4219478FA00DAB7E2 /* NotificationDetailsViewController.xib */; };
		B5FD110E21D3CB8500560344 /* OrderTableViewCell.xib in Resources */ = {isa = PBXBuildFile; fileRef = B5FD110D21D3CB8500560344 /* OrderTableViewCell.xib */; };
		B5FD111221D3CE7700560344 /* NewNoteViewController.xib in Resources */ = {isa = PBXBuildFile; fileRef = B5FD111121D3CE7700560344 /* NewNoteViewController.xib */; };
		B5FD111621D3F13700560344 /* BordersView.swift in Sources */ = {isa = PBXBuildFile; fileRef = B5FD111521D3F13700560344 /* BordersView.swift */; };
		B873E8F8E103966D2182EE67 /* Pods_WooCommerceTests.framework in Frameworks */ = {isa = PBXBuildFile; fileRef = 6DC4526F9A7357761197EBF0 /* Pods_WooCommerceTests.framework */; };
		CE021535215BE3AB00C19555 /* LoginNavigationController+Woo.swift in Sources */ = {isa = PBXBuildFile; fileRef = CE021534215BE3AB00C19555 /* LoginNavigationController+Woo.swift */; };
		CE0F17CF22A8105800964A63 /* ReadMoreTableViewCell.swift in Sources */ = {isa = PBXBuildFile; fileRef = CE0F17CD22A8105800964A63 /* ReadMoreTableViewCell.swift */; };
		CE0F17D022A8105800964A63 /* ReadMoreTableViewCell.xib in Resources */ = {isa = PBXBuildFile; fileRef = CE0F17CE22A8105800964A63 /* ReadMoreTableViewCell.xib */; };
		CE0F17D222A8308900964A63 /* FancyAlertController+PurchaseNote.swift in Sources */ = {isa = PBXBuildFile; fileRef = CE0F17D122A8308900964A63 /* FancyAlertController+PurchaseNote.swift */; };
		CE14452E2188C11700A991D8 /* ZendeskManager.swift in Sources */ = {isa = PBXBuildFile; fileRef = CE14452D2188C11700A991D8 /* ZendeskManager.swift */; };
		CE15524A21FFB10100EAA690 /* ApplicationLogViewController.swift in Sources */ = {isa = PBXBuildFile; fileRef = CE15524921FFB10100EAA690 /* ApplicationLogViewController.swift */; };
		CE16177A21B7192A00B82A47 /* AuthenticationConstants.swift in Sources */ = {isa = PBXBuildFile; fileRef = CE16177921B7192A00B82A47 /* AuthenticationConstants.swift */; };
		CE1AFE622200B1BD00432745 /* ApplicationLogDetailViewController.swift in Sources */ = {isa = PBXBuildFile; fileRef = CE1AFE612200B1BD00432745 /* ApplicationLogDetailViewController.swift */; };
		CE1CCB402056F21C000EE3AC /* Style.swift in Sources */ = {isa = PBXBuildFile; fileRef = CE1CCB3F2056F21C000EE3AC /* Style.swift */; };
		CE1CCB4B20570B1F000EE3AC /* OrderTableViewCell.swift in Sources */ = {isa = PBXBuildFile; fileRef = CE1CCB4A20570B1F000EE3AC /* OrderTableViewCell.swift */; };
		CE1D5A55228A0AD200DF3715 /* TwoColumnTableViewCell.swift in Sources */ = {isa = PBXBuildFile; fileRef = CE1D5A53228A0AD200DF3715 /* TwoColumnTableViewCell.swift */; };
		CE1D5A56228A0AD200DF3715 /* TwoColumnTableViewCell.xib in Resources */ = {isa = PBXBuildFile; fileRef = CE1D5A54228A0AD200DF3715 /* TwoColumnTableViewCell.xib */; };
		CE1D5A59228A1C2C00DF3715 /* ProductReviewsTableViewCell.swift in Sources */ = {isa = PBXBuildFile; fileRef = CE1D5A57228A1C2C00DF3715 /* ProductReviewsTableViewCell.swift */; };
		CE1D5A5A228A1C2C00DF3715 /* ProductReviewsTableViewCell.xib in Resources */ = {isa = PBXBuildFile; fileRef = CE1D5A58228A1C2C00DF3715 /* ProductReviewsTableViewCell.xib */; };
		CE1EC8C520B46819009762BF /* PaymentTableViewCell.swift in Sources */ = {isa = PBXBuildFile; fileRef = CE1EC8C320B46819009762BF /* PaymentTableViewCell.swift */; };
		CE1EC8C620B46819009762BF /* PaymentTableViewCell.xib in Resources */ = {isa = PBXBuildFile; fileRef = CE1EC8C420B46819009762BF /* PaymentTableViewCell.xib */; };
		CE1EC8C820B478B6009762BF /* TwoColumnLabelView.xib in Resources */ = {isa = PBXBuildFile; fileRef = CE1EC8C720B478B6009762BF /* TwoColumnLabelView.xib */; };
		CE1EC8CA20B479F1009762BF /* TwoColumnLabelView.swift in Sources */ = {isa = PBXBuildFile; fileRef = CE1EC8C920B479F1009762BF /* TwoColumnLabelView.swift */; };
		CE1EC8EC20B8A3FF009762BF /* LeftImageTableViewCell.swift in Sources */ = {isa = PBXBuildFile; fileRef = CE1EC8EA20B8A3FF009762BF /* LeftImageTableViewCell.swift */; };
		CE1EC8F020B8A408009762BF /* OrderNoteTableViewCell.xib in Resources */ = {isa = PBXBuildFile; fileRef = CE1EC8EE20B8A408009762BF /* OrderNoteTableViewCell.xib */; };
		CE1EC8F120B8A408009762BF /* OrderNoteTableViewCell.swift in Sources */ = {isa = PBXBuildFile; fileRef = CE1EC8EF20B8A408009762BF /* OrderNoteTableViewCell.swift */; };
		CE1F51252064179A00C6C810 /* UILabel+Helpers.swift in Sources */ = {isa = PBXBuildFile; fileRef = CE1F51242064179A00C6C810 /* UILabel+Helpers.swift */; };
		CE1F51272064345B00C6C810 /* UIColor+Helpers.swift in Sources */ = {isa = PBXBuildFile; fileRef = CE1F51262064345B00C6C810 /* UIColor+Helpers.swift */; };
		CE1F512920697F0100C6C810 /* UIFont+Helpers.swift in Sources */ = {isa = PBXBuildFile; fileRef = CE1F512820697F0100C6C810 /* UIFont+Helpers.swift */; };
		CE1F512B206985DF00C6C810 /* PaddedLabel.swift in Sources */ = {isa = PBXBuildFile; fileRef = CE1F512A206985DF00C6C810 /* PaddedLabel.swift */; };
		CE21B3D720FE669A00A259D5 /* BasicTableViewCell.swift in Sources */ = {isa = PBXBuildFile; fileRef = CE21B3D520FE669A00A259D5 /* BasicTableViewCell.swift */; };
		CE21B3D820FE669A00A259D5 /* BasicTableViewCell.xib in Resources */ = {isa = PBXBuildFile; fileRef = CE21B3D620FE669A00A259D5 /* BasicTableViewCell.xib */; };
		CE21B3DD20FF9BC200A259D5 /* ProductListViewController.swift in Sources */ = {isa = PBXBuildFile; fileRef = CE21B3DC20FF9BC200A259D5 /* ProductListViewController.swift */; };
		CE21B3E020FFC59700A259D5 /* ProductDetailsTableViewCell.swift in Sources */ = {isa = PBXBuildFile; fileRef = CE21B3DE20FFC59700A259D5 /* ProductDetailsTableViewCell.swift */; };
		CE21B3E120FFC59700A259D5 /* ProductDetailsTableViewCell.xib in Resources */ = {isa = PBXBuildFile; fileRef = CE21B3DF20FFC59700A259D5 /* ProductDetailsTableViewCell.xib */; };
		CE22571B20E16FBC0037F478 /* LeftImageTableViewCell.xib in Resources */ = {isa = PBXBuildFile; fileRef = CE1EC8EB20B8A3FF009762BF /* LeftImageTableViewCell.xib */; };
		CE227097228F152400C0626C /* WooBasicTableViewCell.swift in Sources */ = {isa = PBXBuildFile; fileRef = CE227096228F152400C0626C /* WooBasicTableViewCell.swift */; };
		CE227099228F180B00C0626C /* WooBasicTableViewCell.xib in Resources */ = {isa = PBXBuildFile; fileRef = CE227098228F180B00C0626C /* WooBasicTableViewCell.xib */; };
		CE22709B228F362600C0626C /* ProductDetailsViewModel.swift in Sources */ = {isa = PBXBuildFile; fileRef = CE22709A228F362600C0626C /* ProductDetailsViewModel.swift */; };
		CE22709F2293052700C0626C /* WebviewHelper.swift in Sources */ = {isa = PBXBuildFile; fileRef = CE22709E2293052700C0626C /* WebviewHelper.swift */; };
		CE22E3F72170E23C005A6BEF /* PrivacySettingsViewController.swift in Sources */ = {isa = PBXBuildFile; fileRef = CE22E3F62170E23C005A6BEF /* PrivacySettingsViewController.swift */; };
		CE22E3FB21714776005A6BEF /* TopLeftImageTableViewCell.swift in Sources */ = {isa = PBXBuildFile; fileRef = CE22E3F921714776005A6BEF /* TopLeftImageTableViewCell.swift */; };
		CE22E3FC21714776005A6BEF /* TopLeftImageTableViewCell.xib in Resources */ = {isa = PBXBuildFile; fileRef = CE22E3FA21714776005A6BEF /* TopLeftImageTableViewCell.xib */; };
		CE2409F1215D12D30091F887 /* WooNavigationController.swift in Sources */ = {isa = PBXBuildFile; fileRef = CE2409F0215D12D30091F887 /* WooNavigationController.swift */; };
		CE24BCCF212DE8A6001CD12E /* HeadlineLabelTableViewCell.swift in Sources */ = {isa = PBXBuildFile; fileRef = CE24BCCD212DE8A6001CD12E /* HeadlineLabelTableViewCell.swift */; };
		CE24BCD0212DE8A6001CD12E /* HeadlineLabelTableViewCell.xib in Resources */ = {isa = PBXBuildFile; fileRef = CE24BCCE212DE8A6001CD12E /* HeadlineLabelTableViewCell.xib */; };
		CE24BCD8212F25D4001CD12E /* StorageOrder+Woo.swift in Sources */ = {isa = PBXBuildFile; fileRef = CE24BCD7212F25D4001CD12E /* StorageOrder+Woo.swift */; };
		CE263DE6206ACD220015A693 /* NotificationsViewController.swift in Sources */ = {isa = PBXBuildFile; fileRef = CE263DE5206ACD220015A693 /* NotificationsViewController.swift */; };
		CE263DE8206ACE3E0015A693 /* MainTabBarController.swift in Sources */ = {isa = PBXBuildFile; fileRef = CE263DE7206ACE3E0015A693 /* MainTabBarController.swift */; };
		CE27257C21924A8C002B22EB /* HelpAndSupportViewController.swift in Sources */ = {isa = PBXBuildFile; fileRef = CE27257B21924A8C002B22EB /* HelpAndSupportViewController.swift */; };
		CE27257F21925AE8002B22EB /* ValueOneTableViewCell.swift in Sources */ = {isa = PBXBuildFile; fileRef = CE27257D21925AE8002B22EB /* ValueOneTableViewCell.swift */; };
		CE27258021925AE8002B22EB /* ValueOneTableViewCell.xib in Resources */ = {isa = PBXBuildFile; fileRef = CE27257E21925AE8002B22EB /* ValueOneTableViewCell.xib */; };
		CE32B10B20BEDE05006FBCF4 /* TwoColumnSectionHeaderView.xib in Resources */ = {isa = PBXBuildFile; fileRef = CE32B10A20BEDE05006FBCF4 /* TwoColumnSectionHeaderView.xib */; };
		CE32B10D20BEDE1C006FBCF4 /* TwoColumnSectionHeaderView.swift in Sources */ = {isa = PBXBuildFile; fileRef = CE32B10C20BEDE1C006FBCF4 /* TwoColumnSectionHeaderView.swift */; };
		CE32B11520BF8779006FBCF4 /* FulfillButtonTableViewCell.swift in Sources */ = {isa = PBXBuildFile; fileRef = CE32B11320BF8779006FBCF4 /* FulfillButtonTableViewCell.swift */; };
		CE32B11620BF8779006FBCF4 /* FulfillButtonTableViewCell.xib in Resources */ = {isa = PBXBuildFile; fileRef = CE32B11420BF8779006FBCF4 /* FulfillButtonTableViewCell.xib */; };
		CE32B11A20BF8E32006FBCF4 /* UIButton+Helpers.swift in Sources */ = {isa = PBXBuildFile; fileRef = CE32B11920BF8E32006FBCF4 /* UIButton+Helpers.swift */; };
		CE37C04422984E81008DCB39 /* PickListTableViewCell.swift in Sources */ = {isa = PBXBuildFile; fileRef = CE37C04222984E81008DCB39 /* PickListTableViewCell.swift */; };
		CE37C04522984E81008DCB39 /* PickListTableViewCell.xib in Resources */ = {isa = PBXBuildFile; fileRef = CE37C04322984E81008DCB39 /* PickListTableViewCell.xib */; };
		CE4296B920A5E9E400B2AFBD /* CNContact+Helpers.swift in Sources */ = {isa = PBXBuildFile; fileRef = CE4296B820A5E9E400B2AFBD /* CNContact+Helpers.swift */; };
		CE4DA5C621DD755E00074607 /* CurrencyFormatter.swift in Sources */ = {isa = PBXBuildFile; fileRef = CE4DA5C521DD755E00074607 /* CurrencyFormatter.swift */; };
		CE4DA5C821DD759400074607 /* CurrencyFormatterTests.swift in Sources */ = {isa = PBXBuildFile; fileRef = CE4DA5C721DD759400074607 /* CurrencyFormatterTests.swift */; };
		CE4DA5CA21DEA78E00074607 /* NSDecimalNumber+Helpers.swift in Sources */ = {isa = PBXBuildFile; fileRef = CE4DA5C921DEA78E00074607 /* NSDecimalNumber+Helpers.swift */; };
		CE4DDB7B20DD312400D32EC8 /* DateFormatter+Helpers.swift in Sources */ = {isa = PBXBuildFile; fileRef = CE4DDB7A20DD312400D32EC8 /* DateFormatter+Helpers.swift */; };
		CE50345A21B1F8F7007573C6 /* ZendeskManagerTests.swift in Sources */ = {isa = PBXBuildFile; fileRef = CE50345621B1F26C007573C6 /* ZendeskManagerTests.swift */; };
		CE583A0421076C0100D73C1C /* NewNoteViewController.swift in Sources */ = {isa = PBXBuildFile; fileRef = CE583A0321076C0100D73C1C /* NewNoteViewController.swift */; };
		CE583A072107849F00D73C1C /* SwitchTableViewCell.swift in Sources */ = {isa = PBXBuildFile; fileRef = CE583A052107849F00D73C1C /* SwitchTableViewCell.swift */; };
		CE583A082107849F00D73C1C /* SwitchTableViewCell.xib in Resources */ = {isa = PBXBuildFile; fileRef = CE583A062107849F00D73C1C /* SwitchTableViewCell.xib */; };
		CE583A0B2107937F00D73C1C /* TextViewTableViewCell.swift in Sources */ = {isa = PBXBuildFile; fileRef = CE583A092107937F00D73C1C /* TextViewTableViewCell.swift */; };
		CE583A0C2107937F00D73C1C /* TextViewTableViewCell.xib in Resources */ = {isa = PBXBuildFile; fileRef = CE583A0A2107937F00D73C1C /* TextViewTableViewCell.xib */; };
		CE85535D209B5BB700938BDC /* OrderDetailsViewModel.swift in Sources */ = {isa = PBXBuildFile; fileRef = CE85535C209B5BB700938BDC /* OrderDetailsViewModel.swift */; };
		CE855365209BA6A700938BDC /* CustomerInfoTableViewCell.xib in Resources */ = {isa = PBXBuildFile; fileRef = CE855361209BA6A700938BDC /* CustomerInfoTableViewCell.xib */; };
		CE855366209BA6A700938BDC /* CustomerInfoTableViewCell.swift in Sources */ = {isa = PBXBuildFile; fileRef = CE855362209BA6A700938BDC /* CustomerInfoTableViewCell.swift */; };
		CE85FD5320F677770080B73E /* Dashboard.storyboard in Resources */ = {isa = PBXBuildFile; fileRef = CE85FD5220F677770080B73E /* Dashboard.storyboard */; };
		CE85FD5A20F7A7640080B73E /* TableFooterView.swift in Sources */ = {isa = PBXBuildFile; fileRef = CE85FD5920F7A7640080B73E /* TableFooterView.swift */; };
		CE85FD5C20F7A7740080B73E /* TableFooterView.xib in Resources */ = {isa = PBXBuildFile; fileRef = CE85FD5B20F7A7740080B73E /* TableFooterView.xib */; };
		CEA16F3A20FD0C8C0061B4E1 /* WooAnalytics.swift in Sources */ = {isa = PBXBuildFile; fileRef = CEA16F3920FD0C8C0061B4E1 /* WooAnalytics.swift */; };
		CEE005F62076C4040079161F /* Orders.storyboard in Resources */ = {isa = PBXBuildFile; fileRef = CEE005F52076C4040079161F /* Orders.storyboard */; };
		CEE006052077D1280079161F /* SummaryTableViewCell.swift in Sources */ = {isa = PBXBuildFile; fileRef = CEE006032077D1280079161F /* SummaryTableViewCell.swift */; };
		CEE006062077D1280079161F /* SummaryTableViewCell.xib in Resources */ = {isa = PBXBuildFile; fileRef = CEE006042077D1280079161F /* SummaryTableViewCell.xib */; };
		CEE006082077D14C0079161F /* OrderDetailsViewController.swift in Sources */ = {isa = PBXBuildFile; fileRef = CEE006072077D14C0079161F /* OrderDetailsViewController.swift */; };
		CEEC9B5C21E79B3E0055EEF0 /* FeatureFlag.swift in Sources */ = {isa = PBXBuildFile; fileRef = CEEC9B5B21E79B3E0055EEF0 /* FeatureFlag.swift */; };
		CEEC9B5E21E79C330055EEF0 /* BuildConfiguration.swift in Sources */ = {isa = PBXBuildFile; fileRef = CEEC9B5D21E79C330055EEF0 /* BuildConfiguration.swift */; };
		CEEC9B6021E79CAA0055EEF0 /* FeatureFlagTests.swift in Sources */ = {isa = PBXBuildFile; fileRef = CEEC9B5F21E79CAA0055EEF0 /* FeatureFlagTests.swift */; };
		CEEC9B6421E7AB850055EEF0 /* AppRatingManager.swift in Sources */ = {isa = PBXBuildFile; fileRef = CEEC9B6221E79EE00055EEF0 /* AppRatingManager.swift */; };
		CEEC9B6621E7C5200055EEF0 /* AppRatingManagerTests.swift in Sources */ = {isa = PBXBuildFile; fileRef = CEEC9B6521E7C5200055EEF0 /* AppRatingManagerTests.swift */; };
		D8149F532251CFE60006A245 /* EditableOrderTrackingTableViewCell.swift in Sources */ = {isa = PBXBuildFile; fileRef = D8149F512251CFE50006A245 /* EditableOrderTrackingTableViewCell.swift */; };
		D8149F542251CFE60006A245 /* EditableOrderTrackingTableViewCell.xib in Resources */ = {isa = PBXBuildFile; fileRef = D8149F522251CFE50006A245 /* EditableOrderTrackingTableViewCell.xib */; };
		D8149F562251EE300006A245 /* UITextField+Helpers.swift in Sources */ = {isa = PBXBuildFile; fileRef = D8149F552251EE300006A245 /* UITextField+Helpers.swift */; };
		D816DDBC22265DA300903E59 /* OrderTrackingTableViewCellTests.swift in Sources */ = {isa = PBXBuildFile; fileRef = D816DDBB22265DA300903E59 /* OrderTrackingTableViewCellTests.swift */; };
		D817585E22BB5E8700289CFE /* OrderEmailComposer.swift in Sources */ = {isa = PBXBuildFile; fileRef = D817585D22BB5E8700289CFE /* OrderEmailComposer.swift */; };
		D817586022BB614A00289CFE /* OrderMessageComposer.swift in Sources */ = {isa = PBXBuildFile; fileRef = D817585F22BB614A00289CFE /* OrderMessageComposer.swift */; };
		D817586222BB64C300289CFE /* OrderDetailsNotices.swift in Sources */ = {isa = PBXBuildFile; fileRef = D817586122BB64C300289CFE /* OrderDetailsNotices.swift */; };
		D817586422BDD81600289CFE /* OrderDetailsDataSource.swift in Sources */ = {isa = PBXBuildFile; fileRef = D817586322BDD81600289CFE /* OrderDetailsDataSource.swift */; };
		D81D9228222E7F0800FFA585 /* OrderStatusListViewController.swift in Sources */ = {isa = PBXBuildFile; fileRef = D81D9226222E7F0800FFA585 /* OrderStatusListViewController.swift */; };
		D81D9229222E7F0800FFA585 /* OrderStatusListViewController.xib in Resources */ = {isa = PBXBuildFile; fileRef = D81D9227222E7F0800FFA585 /* OrderStatusListViewController.xib */; };
		D81F2D35225F0CF70084BF9C /* EmptyListMessageWithActionView.xib in Resources */ = {isa = PBXBuildFile; fileRef = D81F2D34225F0CF70084BF9C /* EmptyListMessageWithActionView.xib */; };
		D81F2D37225F0D160084BF9C /* EmptyListMessageWithActionView.swift in Sources */ = {isa = PBXBuildFile; fileRef = D81F2D36225F0D160084BF9C /* EmptyListMessageWithActionView.swift */; };
		D82DFB4A225F22D400EFE2CB /* UISearchBar+Appearance.swift in Sources */ = {isa = PBXBuildFile; fileRef = D82DFB49225F22D400EFE2CB /* UISearchBar+Appearance.swift */; };
		D82DFB4C225F303200EFE2CB /* EmptyListMessageWithActionTests.swift in Sources */ = {isa = PBXBuildFile; fileRef = D82DFB4B225F303200EFE2CB /* EmptyListMessageWithActionTests.swift */; };
		D831E2DC230E0558000037D0 /* Authentication.swift in Sources */ = {isa = PBXBuildFile; fileRef = D831E2DB230E0558000037D0 /* Authentication.swift */; };
		D831E2E0230E0BA7000037D0 /* Logs.swift in Sources */ = {isa = PBXBuildFile; fileRef = D831E2DF230E0BA7000037D0 /* Logs.swift */; };
		D83C129F22250BF0004CA04C /* OrderTrackingTableViewCell.xib in Resources */ = {isa = PBXBuildFile; fileRef = D83C129D22250BEF004CA04C /* OrderTrackingTableViewCell.xib */; };
		D83C12A022250BF0004CA04C /* OrderTrackingTableViewCell.swift in Sources */ = {isa = PBXBuildFile; fileRef = D83C129E22250BEF004CA04C /* OrderTrackingTableViewCell.swift */; };
		D83F5930225B269C00626E75 /* DatePickerTableViewCell.swift in Sources */ = {isa = PBXBuildFile; fileRef = D83F592E225B269C00626E75 /* DatePickerTableViewCell.swift */; };
		D83F5931225B269C00626E75 /* DatePickerTableViewCell.xib in Resources */ = {isa = PBXBuildFile; fileRef = D83F592F225B269C00626E75 /* DatePickerTableViewCell.xib */; };
		D83F5933225B2EB900626E75 /* ManualTrackingViewController.swift in Sources */ = {isa = PBXBuildFile; fileRef = D83F5932225B2EB800626E75 /* ManualTrackingViewController.swift */; };
		D83F5935225B3CDD00626E75 /* DatePickerTableViewCellTests.swift in Sources */ = {isa = PBXBuildFile; fileRef = D83F5934225B3CDD00626E75 /* DatePickerTableViewCellTests.swift */; };
		D83F5937225B402E00626E75 /* EditableValueOneTableViewCellTests.swift in Sources */ = {isa = PBXBuildFile; fileRef = D83F5936225B402E00626E75 /* EditableValueOneTableViewCellTests.swift */; };
		D83F5939225B424B00626E75 /* AddManualTrackingViewModelTests.swift in Sources */ = {isa = PBXBuildFile; fileRef = D83F5938225B424B00626E75 /* AddManualTrackingViewModelTests.swift */; };
		D83F593D225B4B5000626E75 /* ManualTrackingViewControllerTests.swift in Sources */ = {isa = PBXBuildFile; fileRef = D83F593C225B4B5000626E75 /* ManualTrackingViewControllerTests.swift */; };
		D843D5C822434A08001BFA55 /* ManualTrackingViewController.xib in Resources */ = {isa = PBXBuildFile; fileRef = D843D5C622434A08001BFA55 /* ManualTrackingViewController.xib */; };
		D843D5CB22437E59001BFA55 /* TitleAndEditableValueTableViewCell.swift in Sources */ = {isa = PBXBuildFile; fileRef = D843D5C922437E59001BFA55 /* TitleAndEditableValueTableViewCell.swift */; };
		D843D5CC22437E59001BFA55 /* TitleAndEditableValueTableViewCell.xib in Resources */ = {isa = PBXBuildFile; fileRef = D843D5CA22437E59001BFA55 /* TitleAndEditableValueTableViewCell.xib */; };
		D843D5D322485009001BFA55 /* ShipmentProvidersViewController.swift in Sources */ = {isa = PBXBuildFile; fileRef = D843D5D122485009001BFA55 /* ShipmentProvidersViewController.swift */; };
		D843D5D422485009001BFA55 /* ShipmentProvidersViewController.xib in Resources */ = {isa = PBXBuildFile; fileRef = D843D5D222485009001BFA55 /* ShipmentProvidersViewController.xib */; };
		D843D5D722485B19001BFA55 /* ShippingProvidersViewModel.swift in Sources */ = {isa = PBXBuildFile; fileRef = D843D5D622485B19001BFA55 /* ShippingProvidersViewModel.swift */; };
		D843D5D92248EE91001BFA55 /* ManualTrackingViewModel.swift in Sources */ = {isa = PBXBuildFile; fileRef = D843D5D82248EE90001BFA55 /* ManualTrackingViewModel.swift */; };
		D85B8333222FABD1002168F3 /* StatusListTableViewCell.swift in Sources */ = {isa = PBXBuildFile; fileRef = D85B8331222FABD1002168F3 /* StatusListTableViewCell.swift */; };
		D85B8334222FABD1002168F3 /* StatusListTableViewCell.xib in Resources */ = {isa = PBXBuildFile; fileRef = D85B8332222FABD1002168F3 /* StatusListTableViewCell.xib */; };
		D85B8336222FCDA1002168F3 /* StatusListTableViewCellTests.swift in Sources */ = {isa = PBXBuildFile; fileRef = D85B8335222FCDA1002168F3 /* StatusListTableViewCellTests.swift */; };
		D85B833D2230DC9D002168F3 /* StringWooTests.swift in Sources */ = {isa = PBXBuildFile; fileRef = D85B833C2230DC9D002168F3 /* StringWooTests.swift */; };
		D85B833F2230F268002168F3 /* SummaryTableViewCellTests.swift in Sources */ = {isa = PBXBuildFile; fileRef = D85B833E2230F268002168F3 /* SummaryTableViewCellTests.swift */; };
		D8736B5122EB69E300A14A29 /* OrderDetailsViewModelTests.swift in Sources */ = {isa = PBXBuildFile; fileRef = D8736B5022EB69E300A14A29 /* OrderDetailsViewModelTests.swift */; };
		D8736B5322EF4F5900A14A29 /* NotificationsBadgeController.swift in Sources */ = {isa = PBXBuildFile; fileRef = D8736B5222EF4F5900A14A29 /* NotificationsBadgeController.swift */; };
		D8736B5722EF53A100A14A29 /* OrdersBadgeController.swift in Sources */ = {isa = PBXBuildFile; fileRef = D8736B5622EF53A100A14A29 /* OrdersBadgeController.swift */; };
		D8736B5A22F07D7100A14A29 /* MainTabViewModel.swift in Sources */ = {isa = PBXBuildFile; fileRef = D8736B5922F07D7100A14A29 /* MainTabViewModel.swift */; };
		D8736B7522F1FE1600A14A29 /* BadgeLabel.swift in Sources */ = {isa = PBXBuildFile; fileRef = D8736B7422F1FE1600A14A29 /* BadgeLabel.swift */; };
		D88D5A3B230B5D63007B6E01 /* MockupAnalyticsProvider.swift in Sources */ = {isa = PBXBuildFile; fileRef = 746791652108D87B007CF1DC /* MockupAnalyticsProvider.swift */; };
		D88D5A3D230B5E85007B6E01 /* ServiceLocatorTests.swift in Sources */ = {isa = PBXBuildFile; fileRef = D88D5A3C230B5E85007B6E01 /* ServiceLocatorTests.swift */; };
		D89E0C31226EFB0900DF9DE6 /* EditableOrderTrackingTableViewCellTests.swift in Sources */ = {isa = PBXBuildFile; fileRef = D89E0C30226EFB0900DF9DE6 /* EditableOrderTrackingTableViewCellTests.swift */; };
		D8A8C4F32268288F001C72BF /* AddManualCustomTrackingViewModelTests.swift in Sources */ = {isa = PBXBuildFile; fileRef = D8A8C4F22268288F001C72BF /* AddManualCustomTrackingViewModelTests.swift */; };
		D8AB131E225DC25F002BB5D1 /* MockOrders.swift in Sources */ = {isa = PBXBuildFile; fileRef = D8AB131D225DC25F002BB5D1 /* MockOrders.swift */; };
		D8C11A4E22DD235F00D4A88D /* OrderDetailsResultsControllers.swift in Sources */ = {isa = PBXBuildFile; fileRef = D8C11A4D22DD235F00D4A88D /* OrderDetailsResultsControllers.swift */; };
		D8C11A5E22E2440400D4A88D /* OrderPaymentDetailsViewModel.swift in Sources */ = {isa = PBXBuildFile; fileRef = D8C11A5D22E2440400D4A88D /* OrderPaymentDetailsViewModel.swift */; };
		D8C11A6022E2479800D4A88D /* OrderPaymentDetailsViewModelTests.swift in Sources */ = {isa = PBXBuildFile; fileRef = D8C11A5F22E2479800D4A88D /* OrderPaymentDetailsViewModelTests.swift */; };
		D8C11A6222E24C4A00D4A88D /* PaymentTableViewCellTests.swift in Sources */ = {isa = PBXBuildFile; fileRef = D8C11A6122E24C4A00D4A88D /* PaymentTableViewCellTests.swift */; };
		D8C251D2230CA90200F49782 /* StoresManager.swift in Sources */ = {isa = PBXBuildFile; fileRef = D8C251D1230CA90200F49782 /* StoresManager.swift */; };
		D8C251D9230D256F00F49782 /* NoticePresenter.swift in Sources */ = {isa = PBXBuildFile; fileRef = D8C251D8230D256F00F49782 /* NoticePresenter.swift */; };
		D8C251DB230D288A00F49782 /* PushNotesManager.swift in Sources */ = {isa = PBXBuildFile; fileRef = D8C251DA230D288A00F49782 /* PushNotesManager.swift */; };
		D8C62471227AE0030011A7D6 /* SiteCountry.swift in Sources */ = {isa = PBXBuildFile; fileRef = D8C62470227AE0030011A7D6 /* SiteCountry.swift */; };
		D8D15F83230A17A000D48B3F /* ServiceLocator.swift in Sources */ = {isa = PBXBuildFile; fileRef = D8D15F82230A17A000D48B3F /* ServiceLocator.swift */; };
		D8D15F85230A18AB00D48B3F /* Analytics.swift in Sources */ = {isa = PBXBuildFile; fileRef = D8D15F84230A18AB00D48B3F /* Analytics.swift */; };
		D8F82AC522AF903700B67E4B /* IconsTests.swift in Sources */ = {isa = PBXBuildFile; fileRef = D8F82AC422AF903700B67E4B /* IconsTests.swift */; };
/* End PBXBuildFile section */

/* Begin PBXContainerItemProxy section */
		B55D4C1420B6131400D7A50F /* PBXContainerItemProxy */ = {
			isa = PBXContainerItemProxy;
			containerPortal = B56DB3BE2049BFAA00D4AA8E /* Project object */;
			proxyType = 1;
			remoteGlobalIDString = B55D4C0F20B612F300D7A50F;
			remoteInfo = GenerateInfoPlist;
		};
		B56DB3DE2049BFAA00D4AA8E /* PBXContainerItemProxy */ = {
			isa = PBXContainerItemProxy;
			containerPortal = B56DB3BE2049BFAA00D4AA8E /* Project object */;
			proxyType = 1;
			remoteGlobalIDString = B56DB3C52049BFAA00D4AA8E;
			remoteInfo = WooCommerce;
		};
/* End PBXContainerItemProxy section */

/* Begin PBXCopyFilesBuildPhase section */
		B5650B1020A4CD7F009702D0 /* Embed Frameworks */ = {
			isa = PBXCopyFilesBuildPhase;
			buildActionMask = 2147483647;
			dstPath = "";
			dstSubfolderSpec = 10;
			files = (
				B5C3B5EA20D189FC0072CB9D /* Storage.framework in Embed Frameworks */,
				B5C3B5E920D189F70072CB9D /* Yosemite.framework in Embed Frameworks */,
				B5C3B5E820D189F30072CB9D /* Networking.framework in Embed Frameworks */,
			);
			name = "Embed Frameworks";
			runOnlyForDeploymentPostprocessing = 0;
		};
/* End PBXCopyFilesBuildPhase section */

/* Begin PBXFileReference section */
		020F41E323163C0100776C4D /* TopBannerViewModel.swift */ = {isa = PBXFileReference; fileEncoding = 4; lastKnownFileType = sourcecode.swift; path = TopBannerViewModel.swift; sourceTree = "<group>"; };
		020F41E423163C0100776C4D /* TopBannerView.swift */ = {isa = PBXFileReference; fileEncoding = 4; lastKnownFileType = sourcecode.swift; path = TopBannerView.swift; sourceTree = "<group>"; };
		020F41E723176F8E00776C4D /* TopBannerPresenter.swift */ = {isa = PBXFileReference; lastKnownFileType = sourcecode.swift; path = TopBannerPresenter.swift; sourceTree = "<group>"; };
		02404ED72314BF8A00FF1170 /* StatsV3ToV4BannerActionHandler.swift */ = {isa = PBXFileReference; lastKnownFileType = sourcecode.swift; path = StatsV3ToV4BannerActionHandler.swift; sourceTree = "<group>"; };
		02404ED92314C36200FF1170 /* StatsVersionStateCoordinator.swift */ = {isa = PBXFileReference; fileEncoding = 4; lastKnownFileType = sourcecode.swift; path = StatsVersionStateCoordinator.swift; sourceTree = "<group>"; };
		02404EDB2314CD3600FF1170 /* StatsV4ToV3BannerActionHandler.swift */ = {isa = PBXFileReference; lastKnownFileType = sourcecode.swift; path = StatsV4ToV3BannerActionHandler.swift; sourceTree = "<group>"; };
		02404EDF2314FE5900FF1170 /* DashboardUIFactoryTests.swift */ = {isa = PBXFileReference; lastKnownFileType = sourcecode.swift; path = DashboardUIFactoryTests.swift; sourceTree = "<group>"; };
		02404EE1231501E000FF1170 /* StatsVersionStateCoordinatorTests.swift */ = {isa = PBXFileReference; lastKnownFileType = sourcecode.swift; path = StatsVersionStateCoordinatorTests.swift; sourceTree = "<group>"; };
		02404EE32315151400FF1170 /* MockupStatsVersionStoresManager.swift */ = {isa = PBXFileReference; lastKnownFileType = sourcecode.swift; path = MockupStatsVersionStoresManager.swift; sourceTree = "<group>"; };
		0240B3AB230A910C000A866C /* StoreStatsV4ChartAxisHelper.swift */ = {isa = PBXFileReference; lastKnownFileType = sourcecode.swift; path = StoreStatsV4ChartAxisHelper.swift; sourceTree = "<group>"; };
		024A543322BA6F8F00F4F38E /* DeveloperEmailChecker.swift */ = {isa = PBXFileReference; lastKnownFileType = sourcecode.swift; path = DeveloperEmailChecker.swift; sourceTree = "<group>"; };
		024A543522BA84DB00F4F38E /* DeveloperEmailCheckerTests.swift */ = {isa = PBXFileReference; lastKnownFileType = sourcecode.swift; path = DeveloperEmailCheckerTests.swift; sourceTree = "<group>"; };
		0257285B230ACC7E00A288C4 /* StoreStatsV4ChartAxisHelperTests.swift */ = {isa = PBXFileReference; lastKnownFileType = sourcecode.swift; path = StoreStatsV4ChartAxisHelperTests.swift; sourceTree = "<group>"; };
		0272C00222EE9C3200D7CA2C /* AsyncDictionary.swift */ = {isa = PBXFileReference; lastKnownFileType = sourcecode.swift; path = AsyncDictionary.swift; sourceTree = "<group>"; };
		0274C25323162FB200EF1E40 /* DashboardTopBannerFactory.swift */ = {isa = PBXFileReference; lastKnownFileType = sourcecode.swift; path = DashboardTopBannerFactory.swift; sourceTree = "<group>"; };
		02820F3322C257B700DE0D37 /* UITableView+FooterHelpers.swift */ = {isa = PBXFileReference; lastKnownFileType = sourcecode.swift; path = "UITableView+FooterHelpers.swift"; sourceTree = "<group>"; };
		0285BF6F22FBD91C003A2525 /* TopPerformersSectionHeaderView.swift */ = {isa = PBXFileReference; lastKnownFileType = sourcecode.swift; path = TopPerformersSectionHeaderView.swift; sourceTree = "<group>"; };
		028BAC3C22F2DECE008BB4AF /* StoreStatsAndTopPerformersViewController.swift */ = {isa = PBXFileReference; lastKnownFileType = sourcecode.swift; path = StoreStatsAndTopPerformersViewController.swift; sourceTree = "<group>"; };
		028BAC3F22F2EFA5008BB4AF /* StoreStatsAndTopPerformersPeriodViewController.swift */ = {isa = PBXFileReference; lastKnownFileType = sourcecode.swift; path = StoreStatsAndTopPerformersPeriodViewController.swift; sourceTree = "<group>"; };
		028BAC4122F30B05008BB4AF /* StoreStatsV4PeriodViewController.swift */ = {isa = PBXFileReference; lastKnownFileType = sourcecode.swift; path = StoreStatsV4PeriodViewController.swift; sourceTree = "<group>"; };
		028BAC4422F3AE5C008BB4AF /* StoreStatsV4PeriodViewController.xib */ = {isa = PBXFileReference; fileEncoding = 4; lastKnownFileType = file.xib; path = StoreStatsV4PeriodViewController.xib; sourceTree = "<group>"; };
		028BAC4622F3B550008BB4AF /* StatsTimeRangeV4+UI.swift */ = {isa = PBXFileReference; lastKnownFileType = sourcecode.swift; path = "StatsTimeRangeV4+UI.swift"; sourceTree = "<group>"; };
		029D444822F13F8A00DEFA8A /* DashboardUIFactory.swift */ = {isa = PBXFileReference; lastKnownFileType = sourcecode.swift; path = DashboardUIFactory.swift; sourceTree = "<group>"; };
		029D444D22F141CD00DEFA8A /* DashboardStatsV3ViewController.swift */ = {isa = PBXFileReference; lastKnownFileType = sourcecode.swift; path = DashboardStatsV3ViewController.swift; sourceTree = "<group>"; };
		02B296A622FA6DB500FD7A4C /* Date+StartAndEnd.swift */ = {isa = PBXFileReference; lastKnownFileType = sourcecode.swift; path = "Date+StartAndEnd.swift"; sourceTree = "<group>"; };
		02B296A822FA6E0000FD7A4C /* DateStartAndEndTests.swift */ = {isa = PBXFileReference; lastKnownFileType = sourcecode.swift; path = DateStartAndEndTests.swift; sourceTree = "<group>"; };
		02BA23BF22EE9DAF009539E7 /* AsyncDictionaryTests.swift */ = {isa = PBXFileReference; lastKnownFileType = sourcecode.swift; path = AsyncDictionaryTests.swift; sourceTree = "<group>"; };
		02D4564B231D05E1008CF0A9 /* BetaFeaturesViewController.swift */ = {isa = PBXFileReference; lastKnownFileType = sourcecode.swift; path = BetaFeaturesViewController.swift; sourceTree = "<group>"; };
		02D45646231CB1FB008CF0A9 /* UIImage+Dot.swift */ = {isa = PBXFileReference; lastKnownFileType = sourcecode.swift; path = "UIImage+Dot.swift"; sourceTree = "<group>"; };
		02E4FD79230688BA0049610C /* OrderStatsV4Interval+Chart.swift */ = {isa = PBXFileReference; lastKnownFileType = sourcecode.swift; path = "OrderStatsV4Interval+Chart.swift"; sourceTree = "<group>"; };
		02E4FD7B2306A04C0049610C /* StatsTimeRangeBarView.swift */ = {isa = PBXFileReference; lastKnownFileType = sourcecode.swift; path = StatsTimeRangeBarView.swift; sourceTree = "<group>"; };
		02E4FD7D2306A8180049610C /* StatsTimeRangeBarViewModel.swift */ = {isa = PBXFileReference; lastKnownFileType = sourcecode.swift; path = StatsTimeRangeBarViewModel.swift; sourceTree = "<group>"; };
		02E4FD802306AA890049610C /* StatsTimeRangeBarViewModelTests.swift */ = {isa = PBXFileReference; lastKnownFileType = sourcecode.swift; path = StatsTimeRangeBarViewModelTests.swift; sourceTree = "<group>"; };
		33035144757869DE5E4DC88A /* Pods-WooCommerce.release.xcconfig */ = {isa = PBXFileReference; includeInIndex = 1; lastKnownFileType = text.xcconfig; name = "Pods-WooCommerce.release.xcconfig"; path = "../Pods/Target Support Files/Pods-WooCommerce/Pods-WooCommerce.release.xcconfig"; sourceTree = "<group>"; };
		45AE582A230D9D35001901E3 /* OrderNoteHeaderTableViewCell.swift */ = {isa = PBXFileReference; lastKnownFileType = sourcecode.swift; path = OrderNoteHeaderTableViewCell.swift; sourceTree = "<group>"; };
		45AE582B230D9D35001901E3 /* OrderNoteHeaderTableViewCell.xib */ = {isa = PBXFileReference; lastKnownFileType = file.xib; path = OrderNoteHeaderTableViewCell.xib; sourceTree = "<group>"; };
		45C8B2562313FA570002FA77 /* CustomerNoteTableViewCell.swift */ = {isa = PBXFileReference; lastKnownFileType = sourcecode.swift; path = CustomerNoteTableViewCell.swift; sourceTree = "<group>"; };
		45C8B2572313FA570002FA77 /* CustomerNoteTableViewCell.xib */ = {isa = PBXFileReference; lastKnownFileType = file.xib; path = CustomerNoteTableViewCell.xib; sourceTree = "<group>"; };
		45C8B25A231521510002FA77 /* CustomerNoteTableViewCellTests.swift */ = {isa = PBXFileReference; lastKnownFileType = sourcecode.swift; path = CustomerNoteTableViewCellTests.swift; sourceTree = "<group>"; };
		45C8B25C231529410002FA77 /* CustomerInfoTableViewCellTests.swift */ = {isa = PBXFileReference; lastKnownFileType = sourcecode.swift; path = CustomerInfoTableViewCellTests.swift; sourceTree = "<group>"; };
		45C8B25F23155CBC0002FA77 /* BillingInformationViewController.swift */ = {isa = PBXFileReference; lastKnownFileType = sourcecode.swift; path = BillingInformationViewController.swift; sourceTree = "<group>"; };
		45C8B26023155CBC0002FA77 /* BillingInformationViewController.xib */ = {isa = PBXFileReference; lastKnownFileType = file.xib; path = BillingInformationViewController.xib; sourceTree = "<group>"; };
		45C8B2642316AB460002FA77 /* BillingAddressTableViewCell.swift */ = {isa = PBXFileReference; lastKnownFileType = sourcecode.swift; path = BillingAddressTableViewCell.swift; sourceTree = "<group>"; };
		45C8B2652316AB460002FA77 /* BillingAddressTableViewCell.xib */ = {isa = PBXFileReference; lastKnownFileType = file.xib; path = BillingAddressTableViewCell.xib; sourceTree = "<group>"; };
		45C8B2682316B2440002FA77 /* BillingAddressTableViewCellTests.swift */ = {isa = PBXFileReference; lastKnownFileType = sourcecode.swift; path = BillingAddressTableViewCellTests.swift; sourceTree = "<group>"; };
		6DC4526F9A7357761197EBF0 /* Pods_WooCommerceTests.framework */ = {isa = PBXFileReference; explicitFileType = wrapper.framework; includeInIndex = 0; path = Pods_WooCommerceTests.framework; sourceTree = BUILT_PRODUCTS_DIR; };
		74036CBF211B882100E462C2 /* PeriodDataViewController.swift */ = {isa = PBXFileReference; lastKnownFileType = sourcecode.swift; path = PeriodDataViewController.swift; sourceTree = "<group>"; };
		740382D92267D94100A627F4 /* LargeImageTableViewCell.swift */ = {isa = PBXFileReference; lastKnownFileType = sourcecode.swift; path = LargeImageTableViewCell.swift; sourceTree = "<group>"; };
		740382DA2267D94100A627F4 /* LargeImageTableViewCell.xib */ = {isa = PBXFileReference; lastKnownFileType = file.xib; path = LargeImageTableViewCell.xib; sourceTree = "<group>"; };
		740987B221B87760000E4C80 /* FancyAnimatedButton+Woo.swift */ = {isa = PBXFileReference; lastKnownFileType = sourcecode.swift; path = "FancyAnimatedButton+Woo.swift"; sourceTree = "<group>"; };
		740ADFE421C33688009EE5A9 /* licenses.html */ = {isa = PBXFileReference; lastKnownFileType = text.html; path = licenses.html; sourceTree = "<group>"; };
		74213449210A323C00C13890 /* WooAnalyticsStat.swift */ = {isa = PBXFileReference; lastKnownFileType = sourcecode.swift; path = WooAnalyticsStat.swift; sourceTree = "<group>"; };
		74334F34214AB12F006D6AC5 /* ProductTableViewCell.swift */ = {isa = PBXFileReference; fileEncoding = 4; lastKnownFileType = sourcecode.swift; path = ProductTableViewCell.swift; sourceTree = "<group>"; };
		74334F35214AB12F006D6AC5 /* ProductTableViewCell.xib */ = {isa = PBXFileReference; fileEncoding = 4; lastKnownFileType = file.xib; path = ProductTableViewCell.xib; sourceTree = "<group>"; };
		7435E58D21C0151B00216F0F /* OrderNote+Woo.swift */ = {isa = PBXFileReference; lastKnownFileType = sourcecode.swift; path = "OrderNote+Woo.swift"; sourceTree = "<group>"; };
		7435E58F21C0162C00216F0F /* OrderNoteWooTests.swift */ = {isa = PBXFileReference; fileEncoding = 4; lastKnownFileType = sourcecode.swift; path = OrderNoteWooTests.swift; sourceTree = "<group>"; };
		743E271F21AEF20100D6DC82 /* FancyAlertViewController+Upgrade.swift */ = {isa = PBXFileReference; lastKnownFileType = sourcecode.swift; path = "FancyAlertViewController+Upgrade.swift"; sourceTree = "<group>"; };
		743EDD9E214B05350039071B /* TopEarnerStatsItem+Woo.swift */ = {isa = PBXFileReference; fileEncoding = 4; lastKnownFileType = sourcecode.swift; path = "TopEarnerStatsItem+Woo.swift"; sourceTree = "<group>"; };
		7441E1D121503F77004E6ECE /* IntrinsicTableView.swift */ = {isa = PBXFileReference; lastKnownFileType = sourcecode.swift; path = IntrinsicTableView.swift; sourceTree = "<group>"; };
		7441EBC7226A71AA008BF83D /* TitleBodyTableViewCell.swift */ = {isa = PBXFileReference; lastKnownFileType = sourcecode.swift; path = TitleBodyTableViewCell.swift; sourceTree = "<group>"; };
		7441EBC8226A71AA008BF83D /* TitleBodyTableViewCell.xib */ = {isa = PBXFileReference; lastKnownFileType = file.xib; path = TitleBodyTableViewCell.xib; sourceTree = "<group>"; };
		74460D3F22289B7600D7316A /* Coordinator.swift */ = {isa = PBXFileReference; lastKnownFileType = sourcecode.swift; path = Coordinator.swift; sourceTree = "<group>"; };
		74460D4122289C7A00D7316A /* StorePickerCoordinator.swift */ = {isa = PBXFileReference; lastKnownFileType = sourcecode.swift; path = StorePickerCoordinator.swift; sourceTree = "<group>"; };
		744F00D121B582A9007EFA93 /* StarRatingView.swift */ = {isa = PBXFileReference; lastKnownFileType = sourcecode.swift; path = StarRatingView.swift; sourceTree = "<group>"; };
		7459A6C521B0680300F83A78 /* RequirementsChecker.swift */ = {isa = PBXFileReference; fileEncoding = 4; lastKnownFileType = sourcecode.swift; path = RequirementsChecker.swift; sourceTree = "<group>"; };
		746791622108D7C0007CF1DC /* WooAnalyticsTests.swift */ = {isa = PBXFileReference; lastKnownFileType = sourcecode.swift; path = WooAnalyticsTests.swift; sourceTree = "<group>"; };
		746791652108D87B007CF1DC /* MockupAnalyticsProvider.swift */ = {isa = PBXFileReference; lastKnownFileType = sourcecode.swift; path = MockupAnalyticsProvider.swift; sourceTree = "<group>"; };
		746FC23C2200A62B00C3096C /* DateWooTests.swift */ = {isa = PBXFileReference; fileEncoding = 4; lastKnownFileType = sourcecode.swift; path = DateWooTests.swift; sourceTree = "<group>"; };
		747AA0882107CEC60047A89B /* AnalyticsProvider.swift */ = {isa = PBXFileReference; lastKnownFileType = sourcecode.swift; path = AnalyticsProvider.swift; sourceTree = "<group>"; };
		747AA08A2107CF8D0047A89B /* TracksProvider.swift */ = {isa = PBXFileReference; lastKnownFileType = sourcecode.swift; path = TracksProvider.swift; sourceTree = "<group>"; };
		748AD086219F481B00023535 /* UIView+Animation.swift */ = {isa = PBXFileReference; fileEncoding = 4; lastKnownFileType = sourcecode.swift; path = "UIView+Animation.swift"; sourceTree = "<group>"; };
		748C777F211E18A600814F2C /* OrderStats+Woo.swift */ = {isa = PBXFileReference; fileEncoding = 4; lastKnownFileType = sourcecode.swift; path = "OrderStats+Woo.swift"; sourceTree = "<group>"; };
		748C7781211E294000814F2C /* Double+Woo.swift */ = {isa = PBXFileReference; lastKnownFileType = sourcecode.swift; path = "Double+Woo.swift"; sourceTree = "<group>"; };
		748C7783211E2D8400814F2C /* DoubleWooTests.swift */ = {isa = PBXFileReference; fileEncoding = 4; lastKnownFileType = sourcecode.swift; path = DoubleWooTests.swift; sourceTree = "<group>"; };
		748D34DC214828DC00E21A2F /* TopPerformerDataViewController.xib */ = {isa = PBXFileReference; fileEncoding = 4; lastKnownFileType = file.xib; path = TopPerformerDataViewController.xib; sourceTree = "<group>"; };
		748D34DD214828DC00E21A2F /* TopPerformersViewController.swift */ = {isa = PBXFileReference; fileEncoding = 4; lastKnownFileType = sourcecode.swift; path = TopPerformersViewController.swift; sourceTree = "<group>"; };
		748D34E02148291E00E21A2F /* TopPerformerDataViewController.swift */ = {isa = PBXFileReference; fileEncoding = 4; lastKnownFileType = sourcecode.swift; path = TopPerformerDataViewController.swift; sourceTree = "<group>"; };
		7493BB8C2149852A003071A9 /* TopPerformersHeaderView.swift */ = {isa = PBXFileReference; fileEncoding = 4; lastKnownFileType = sourcecode.swift; path = TopPerformersHeaderView.swift; sourceTree = "<group>"; };
		7493BB8D2149852A003071A9 /* TopPerformersHeaderView.xib */ = {isa = PBXFileReference; fileEncoding = 4; lastKnownFileType = file.xib; path = TopPerformersHeaderView.xib; sourceTree = "<group>"; };
		74A33D7F21C3F233009E25DE /* LicensesViewController.swift */ = {isa = PBXFileReference; fileEncoding = 4; lastKnownFileType = sourcecode.swift; path = LicensesViewController.swift; sourceTree = "<group>"; };
		74A93A3F212DC60B00C13E04 /* NewOrdersViewController.swift */ = {isa = PBXFileReference; lastKnownFileType = sourcecode.swift; path = NewOrdersViewController.swift; sourceTree = "<group>"; };
		74A95B5721C403EA00FEE953 /* pure-min.css */ = {isa = PBXFileReference; fileEncoding = 4; lastKnownFileType = text.css; path = "pure-min.css"; sourceTree = "<group>"; };
		74AAF6A4212A04A900C612B0 /* ChartMarker.swift */ = {isa = PBXFileReference; lastKnownFileType = sourcecode.swift; path = ChartMarker.swift; sourceTree = "<group>"; };
		74AFF2E9211B9B1B0038153A /* StoreStatsViewController.swift */ = {isa = PBXFileReference; lastKnownFileType = sourcecode.swift; path = StoreStatsViewController.swift; sourceTree = "<group>"; };
		74B5713521CD7604008F9B8E /* SharingHelper.swift */ = {isa = PBXFileReference; lastKnownFileType = sourcecode.swift; path = SharingHelper.swift; sourceTree = "<group>"; };
		74C6FEA421C2F1FA009286B6 /* AboutViewController.swift */ = {isa = PBXFileReference; lastKnownFileType = sourcecode.swift; path = AboutViewController.swift; sourceTree = "<group>"; };
		74D0A52F2139CF1300E2919F /* String+Helpers.swift */ = {isa = PBXFileReference; lastKnownFileType = sourcecode.swift; path = "String+Helpers.swift"; sourceTree = "<group>"; };
		74E0F440211C9AE600A79CCE /* PeriodDataViewController.xib */ = {isa = PBXFileReference; lastKnownFileType = file.xib; path = PeriodDataViewController.xib; sourceTree = "<group>"; };
		74EC34A4225FE21F004BBC2E /* ProductLoaderViewController.swift */ = {isa = PBXFileReference; lastKnownFileType = sourcecode.swift; path = ProductLoaderViewController.swift; sourceTree = "<group>"; };
		74EC34A6225FE69C004BBC2E /* ProductDetailsViewController.swift */ = {isa = PBXFileReference; lastKnownFileType = sourcecode.swift; path = ProductDetailsViewController.swift; sourceTree = "<group>"; };
		74EC34A7225FE69C004BBC2E /* ProductDetailsViewController.xib */ = {isa = PBXFileReference; lastKnownFileType = file.xib; path = ProductDetailsViewController.xib; sourceTree = "<group>"; };
		74F301592200EC0800931B9E /* NSDecimalNumberWooTests.swift */ = {isa = PBXFileReference; fileEncoding = 4; lastKnownFileType = sourcecode.swift; path = NSDecimalNumberWooTests.swift; sourceTree = "<group>"; };
		74F9E9CB214C036400A3F2D2 /* NoPeriodDataTableViewCell.xib */ = {isa = PBXFileReference; fileEncoding = 4; lastKnownFileType = file.xib; path = NoPeriodDataTableViewCell.xib; sourceTree = "<group>"; };
		74F9E9CC214C036400A3F2D2 /* NoPeriodDataTableViewCell.swift */ = {isa = PBXFileReference; fileEncoding = 4; lastKnownFileType = sourcecode.swift; path = NoPeriodDataTableViewCell.swift; sourceTree = "<group>"; };
		8A659E65308A3D9DD79A95F9 /* Pods-WooCommerceTests.release.xcconfig */ = {isa = PBXFileReference; includeInIndex = 1; lastKnownFileType = text.xcconfig; name = "Pods-WooCommerceTests.release.xcconfig"; path = "../Pods/Target Support Files/Pods-WooCommerceTests/Pods-WooCommerceTests.release.xcconfig"; sourceTree = "<group>"; };
		8CA4F6DD220B257000A47B5D /* WooCommerce.debug.xcconfig */ = {isa = PBXFileReference; fileEncoding = 4; lastKnownFileType = text.xcconfig; name = WooCommerce.debug.xcconfig; path = ../config/WooCommerce.debug.xcconfig; sourceTree = "<group>"; };
		8CA4F6DE220B257000A47B5D /* WooCommerce.release.xcconfig */ = {isa = PBXFileReference; fileEncoding = 4; lastKnownFileType = text.xcconfig; name = WooCommerce.release.xcconfig; path = ../config/WooCommerce.release.xcconfig; sourceTree = "<group>"; };
		8CA4F6E1220B259100A47B5D /* Version.Public.xcconfig */ = {isa = PBXFileReference; lastKnownFileType = text.xcconfig; name = Version.Public.xcconfig; path = ../config/Version.Public.xcconfig; sourceTree = "<group>"; };
		8CD41D4921F8A7E300CF3C2B /* RELEASE-NOTES.txt */ = {isa = PBXFileReference; fileEncoding = 4; lastKnownFileType = text; name = "RELEASE-NOTES.txt"; path = "../RELEASE-NOTES.txt"; sourceTree = "<group>"; };
		90AC1C0B391E04A837BDC64E /* Pods-WooCommerce.debug.xcconfig */ = {isa = PBXFileReference; includeInIndex = 1; lastKnownFileType = text.xcconfig; name = "Pods-WooCommerce.debug.xcconfig"; path = "../Pods/Target Support Files/Pods-WooCommerce/Pods-WooCommerce.debug.xcconfig"; sourceTree = "<group>"; };
		933A27362222354600C2143A /* Logging.swift */ = {isa = PBXFileReference; lastKnownFileType = sourcecode.swift; path = Logging.swift; sourceTree = "<group>"; };
		934CB122224EAB150005CCB9 /* main.swift */ = {isa = PBXFileReference; lastKnownFileType = sourcecode.swift; path = main.swift; sourceTree = "<group>"; };
		934CB124224EAB540005CCB9 /* TestingAppDelegate.swift */ = {isa = PBXFileReference; lastKnownFileType = sourcecode.swift; path = TestingAppDelegate.swift; sourceTree = "<group>"; };
		9379E1A22255365F006A6BE4 /* TestingMode.storyboard */ = {isa = PBXFileReference; fileEncoding = 4; lastKnownFileType = file.storyboard; path = TestingMode.storyboard; sourceTree = "<group>"; };
		9379E1A4225536AD006A6BE4 /* TestAssets.xcassets */ = {isa = PBXFileReference; lastKnownFileType = folder.assetcatalog; path = TestAssets.xcassets; sourceTree = "<group>"; };
		93BCF01E20DC2CE200EBF7A1 /* bash_secrets.tpl */ = {isa = PBXFileReference; fileEncoding = 4; lastKnownFileType = text; path = bash_secrets.tpl; sourceTree = "<group>"; };
		93FA787121CD2A1A00B663E5 /* CurrencySettingsTests.swift */ = {isa = PBXFileReference; lastKnownFileType = sourcecode.swift; path = CurrencySettingsTests.swift; sourceTree = "<group>"; };
		93FA787321CD7E9E00B663E5 /* CurrencySettings.swift */ = {isa = PBXFileReference; lastKnownFileType = sourcecode.swift; path = CurrencySettings.swift; sourceTree = "<group>"; };
		9D2992FEF3D1246B8CCC2EBB /* Pods-WooCommerceTests.debug.xcconfig */ = {isa = PBXFileReference; includeInIndex = 1; lastKnownFileType = text.xcconfig; name = "Pods-WooCommerceTests.debug.xcconfig"; path = "../Pods/Target Support Files/Pods-WooCommerceTests/Pods-WooCommerceTests.debug.xcconfig"; sourceTree = "<group>"; };
		B509112D2049E27A007D25DC /* DashboardViewController.swift */ = {isa = PBXFileReference; fileEncoding = 4; lastKnownFileType = sourcecode.swift; path = DashboardViewController.swift; sourceTree = "<group>"; };
		B509112E2049E27A007D25DC /* OrdersViewController.swift */ = {isa = PBXFileReference; fileEncoding = 4; lastKnownFileType = sourcecode.swift; path = OrdersViewController.swift; sourceTree = "<group>"; };
		B509112F2049E27A007D25DC /* SettingsViewController.swift */ = {isa = PBXFileReference; fileEncoding = 4; lastKnownFileType = sourcecode.swift; path = SettingsViewController.swift; sourceTree = "<group>"; };
		B509FED021C041DF000076A9 /* Locale+Woo.swift */ = {isa = PBXFileReference; lastKnownFileType = sourcecode.swift; path = "Locale+Woo.swift"; sourceTree = "<group>"; };
		B509FED221C05121000076A9 /* SupportManagerAdapter.swift */ = {isa = PBXFileReference; lastKnownFileType = sourcecode.swift; path = SupportManagerAdapter.swift; sourceTree = "<group>"; };
		B509FED421C052D1000076A9 /* MockupSupportManager.swift */ = {isa = PBXFileReference; lastKnownFileType = sourcecode.swift; path = MockupSupportManager.swift; sourceTree = "<group>"; };
		B50BB4152141828F00AF0F3C /* FooterSpinnerView.swift */ = {isa = PBXFileReference; lastKnownFileType = sourcecode.swift; path = FooterSpinnerView.swift; sourceTree = "<group>"; };
		B511ED26218A660E005787DC /* StringDescriptor.swift */ = {isa = PBXFileReference; lastKnownFileType = sourcecode.swift; path = StringDescriptor.swift; sourceTree = "<group>"; };
		B517EA17218B232700730EC4 /* StringFormatter+Notes.swift */ = {isa = PBXFileReference; lastKnownFileType = sourcecode.swift; path = "StringFormatter+Notes.swift"; sourceTree = "<group>"; };
		B517EA19218B2D2600730EC4 /* StringFormatterTests.swift */ = {isa = PBXFileReference; lastKnownFileType = sourcecode.swift; path = StringFormatterTests.swift; sourceTree = "<group>"; };
		B517EA1C218B41F200730EC4 /* String+Woo.swift */ = {isa = PBXFileReference; lastKnownFileType = sourcecode.swift; path = "String+Woo.swift"; sourceTree = "<group>"; };
		B5290ED8219B3FA900A6AF7F /* Date+Woo.swift */ = {isa = PBXFileReference; lastKnownFileType = sourcecode.swift; path = "Date+Woo.swift"; sourceTree = "<group>"; };
		B53A569621123D3B000776C9 /* ResultsControllerUIKitTests.swift */ = {isa = PBXFileReference; lastKnownFileType = sourcecode.swift; path = ResultsControllerUIKitTests.swift; sourceTree = "<group>"; };
		B53A569A21123E8E000776C9 /* MockupTableView.swift */ = {isa = PBXFileReference; lastKnownFileType = sourcecode.swift; path = MockupTableView.swift; sourceTree = "<group>"; };
		B53A569C21123EEB000776C9 /* MockupStorage.swift */ = {isa = PBXFileReference; fileEncoding = 4; lastKnownFileType = sourcecode.swift; name = MockupStorage.swift; path = ../../../Yosemite/YosemiteTests/Mockups/MockupStorage.swift; sourceTree = "<group>"; };
		B53A56A12112470C000776C9 /* MockupStorage+Sample.swift */ = {isa = PBXFileReference; fileEncoding = 4; lastKnownFileType = sourcecode.swift; name = "MockupStorage+Sample.swift"; path = "../../../Yosemite/YosemiteTests/Mockups/MockupStorage+Sample.swift"; sourceTree = "<group>"; };
		B53A56A32112483D000776C9 /* Constants.swift */ = {isa = PBXFileReference; fileEncoding = 4; lastKnownFileType = sourcecode.swift; name = Constants.swift; path = ../../Yosemite/YosemiteTests/Settings/Constants.swift; sourceTree = "<group>"; };
		B53B3F36219C75AC00DF1EB6 /* OrderLoaderViewController.swift */ = {isa = PBXFileReference; lastKnownFileType = sourcecode.swift; path = OrderLoaderViewController.swift; sourceTree = "<group>"; };
		B53B3F38219C817800DF1EB6 /* UIStoryboard+Woo.swift */ = {isa = PBXFileReference; lastKnownFileType = sourcecode.swift; path = "UIStoryboard+Woo.swift"; sourceTree = "<group>"; };
		B53B898820D450AF00EDB467 /* SessionManagerTests.swift */ = {isa = PBXFileReference; lastKnownFileType = sourcecode.swift; path = SessionManagerTests.swift; sourceTree = "<group>"; };
		B53B898C20D462A000EDB467 /* DefaultStoresManager.swift */ = {isa = PBXFileReference; fileEncoding = 4; lastKnownFileType = sourcecode.swift; path = DefaultStoresManager.swift; sourceTree = "<group>"; };
		B541B2122189E7FD008FE7C1 /* ScannerWooTests.swift */ = {isa = PBXFileReference; lastKnownFileType = sourcecode.swift; path = ScannerWooTests.swift; sourceTree = "<group>"; };
		B541B2142189EEA1008FE7C1 /* Scanner+Helpers.swift */ = {isa = PBXFileReference; lastKnownFileType = sourcecode.swift; path = "Scanner+Helpers.swift"; sourceTree = "<group>"; };
		B541B2162189EED4008FE7C1 /* NSMutableAttributedString+Helpers.swift */ = {isa = PBXFileReference; lastKnownFileType = sourcecode.swift; path = "NSMutableAttributedString+Helpers.swift"; sourceTree = "<group>"; };
		B541B2192189F3A2008FE7C1 /* StringFormatter.swift */ = {isa = PBXFileReference; lastKnownFileType = sourcecode.swift; path = StringFormatter.swift; sourceTree = "<group>"; };
		B541B21B2189F3D8008FE7C1 /* StringStyles.swift */ = {isa = PBXFileReference; lastKnownFileType = sourcecode.swift; path = StringStyles.swift; sourceTree = "<group>"; };
		B541B21F218A007C008FE7C1 /* NSMutableParagraphStyle+Helpers.swift */ = {isa = PBXFileReference; lastKnownFileType = sourcecode.swift; path = "NSMutableParagraphStyle+Helpers.swift"; sourceTree = "<group>"; };
		B541B222218A29A6008FE7C1 /* NSParagraphStyle+Woo.swift */ = {isa = PBXFileReference; lastKnownFileType = sourcecode.swift; path = "NSParagraphStyle+Woo.swift"; sourceTree = "<group>"; };
		B541B225218A412C008FE7C1 /* UIFont+Woo.swift */ = {isa = PBXFileReference; lastKnownFileType = sourcecode.swift; path = "UIFont+Woo.swift"; sourceTree = "<group>"; };
		B54FBE542111F70700390F57 /* ResultsController+UIKit.swift */ = {isa = PBXFileReference; lastKnownFileType = sourcecode.swift; path = "ResultsController+UIKit.swift"; sourceTree = "<group>"; };
		B55401682170D5E10067DC90 /* ChartPlaceholderView.swift */ = {isa = PBXFileReference; lastKnownFileType = sourcecode.swift; path = ChartPlaceholderView.swift; sourceTree = "<group>"; };
		B554016A2170D6010067DC90 /* ChartPlaceholderView.xib */ = {isa = PBXFileReference; lastKnownFileType = file.xib; path = ChartPlaceholderView.xib; sourceTree = "<group>"; };
		B554E1782152F20000F31188 /* UINavigationBar+Appearance.swift */ = {isa = PBXFileReference; lastKnownFileType = sourcecode.swift; path = "UINavigationBar+Appearance.swift"; sourceTree = "<group>"; };
		B554E17A2152F27200F31188 /* UILabel+Appearance.swift */ = {isa = PBXFileReference; lastKnownFileType = sourcecode.swift; path = "UILabel+Appearance.swift"; sourceTree = "<group>"; };
		B555530C21B57DC300449E71 /* UserNotificationsCenterAdapter.swift */ = {isa = PBXFileReference; lastKnownFileType = sourcecode.swift; path = UserNotificationsCenterAdapter.swift; sourceTree = "<group>"; };
		B555530E21B57DE700449E71 /* ApplicationAdapter.swift */ = {isa = PBXFileReference; lastKnownFileType = sourcecode.swift; path = ApplicationAdapter.swift; sourceTree = "<group>"; };
		B555531021B57E6F00449E71 /* MockupApplicationAdapter.swift */ = {isa = PBXFileReference; lastKnownFileType = sourcecode.swift; path = MockupApplicationAdapter.swift; sourceTree = "<group>"; };
		B555531221B57E8800449E71 /* MockupUserNotificationsCenterAdapter.swift */ = {isa = PBXFileReference; lastKnownFileType = sourcecode.swift; path = MockupUserNotificationsCenterAdapter.swift; sourceTree = "<group>"; };
		B557652A20F681E800185843 /* StoreTableViewCell.swift */ = {isa = PBXFileReference; lastKnownFileType = sourcecode.swift; path = StoreTableViewCell.swift; sourceTree = "<group>"; };
		B557652C20F6827900185843 /* StoreTableViewCell.xib */ = {isa = PBXFileReference; lastKnownFileType = file.xib; path = StoreTableViewCell.xib; sourceTree = "<group>"; };
		B559EBAD20A0BF8E00836CD4 /* README.md */ = {isa = PBXFileReference; fileEncoding = 4; lastKnownFileType = net.daringfireball.markdown; name = README.md; path = ../README.md; sourceTree = "<group>"; };
		B559EBAE20A0BF8F00836CD4 /* LICENSE */ = {isa = PBXFileReference; fileEncoding = 4; lastKnownFileType = text; name = LICENSE; path = ../LICENSE; sourceTree = "<group>"; };
		B55BC1F021A878A30011A0C0 /* String+HTML.swift */ = {isa = PBXFileReference; lastKnownFileType = sourcecode.swift; path = "String+HTML.swift"; sourceTree = "<group>"; };
		B55BC1F221A8790F0011A0C0 /* StringHTMLTests.swift */ = {isa = PBXFileReference; lastKnownFileType = sourcecode.swift; path = StringHTMLTests.swift; sourceTree = "<group>"; };
		B55D4BFA20B5CDE600D7A50F /* ApiCredentials.tpl */ = {isa = PBXFileReference; explicitFileType = sourcecode.swift; fileEncoding = 4; path = ApiCredentials.tpl; sourceTree = "<group>"; };
		B55D4BFB20B5CDE600D7A50F /* replace_secrets.rb */ = {isa = PBXFileReference; fileEncoding = 4; lastKnownFileType = text.script.ruby; path = replace_secrets.rb; sourceTree = "<group>"; };
		B55D4C0520B6027100D7A50F /* AuthenticationManager.swift */ = {isa = PBXFileReference; fileEncoding = 4; lastKnownFileType = sourcecode.swift; path = AuthenticationManager.swift; sourceTree = "<group>"; };
		B55D4C1920B6193000D7A50F /* InfoPlist.tpl */ = {isa = PBXFileReference; explicitFileType = sourcecode.c.h; fileEncoding = 4; path = InfoPlist.tpl; sourceTree = "<group>"; };
		B55D4C2620B717C000D7A50F /* UserAgent.swift */ = {isa = PBXFileReference; lastKnownFileType = sourcecode.swift; path = UserAgent.swift; sourceTree = "<group>"; };
		B560D6852195BCA90027BB7E /* NoteDetailsHeaderTableViewCell.swift */ = {isa = PBXFileReference; lastKnownFileType = sourcecode.swift; path = NoteDetailsHeaderTableViewCell.swift; sourceTree = "<group>"; };
		B560D6872195BCC70027BB7E /* NoteDetailsHeaderTableViewCell.xib */ = {isa = PBXFileReference; lastKnownFileType = file.xib; path = NoteDetailsHeaderTableViewCell.xib; sourceTree = "<group>"; };
		B560D6892195BD100027BB7E /* NoteDetailsCommentTableViewCell.xib */ = {isa = PBXFileReference; lastKnownFileType = file.xib; path = NoteDetailsCommentTableViewCell.xib; sourceTree = "<group>"; };
		B560D68B2195BD1D0027BB7E /* NoteDetailsCommentTableViewCell.swift */ = {isa = PBXFileReference; lastKnownFileType = sourcecode.swift; path = NoteDetailsCommentTableViewCell.swift; sourceTree = "<group>"; };
		B56BBD15214820A70053A32D /* SyncCoordinatorTests.swift */ = {isa = PBXFileReference; lastKnownFileType = sourcecode.swift; path = SyncCoordinatorTests.swift; sourceTree = "<group>"; };
		B56C721121B5B44000E5E85B /* PushNotificationsConfiguration.swift */ = {isa = PBXFileReference; lastKnownFileType = sourcecode.swift; path = PushNotificationsConfiguration.swift; sourceTree = "<group>"; };
		B56C721321B5BBC000E5E85B /* MockupStoresManager.swift */ = {isa = PBXFileReference; lastKnownFileType = sourcecode.swift; path = MockupStoresManager.swift; sourceTree = "<group>"; };
		B56C721921B5F65E00E5E85B /* Woo-Debug.entitlements */ = {isa = PBXFileReference; lastKnownFileType = text.plist.entitlements; path = "Woo-Debug.entitlements"; sourceTree = "<group>"; };
		B56C721A21B5F65E00E5E85B /* Woo-Release.entitlements */ = {isa = PBXFileReference; lastKnownFileType = text.plist.entitlements; path = "Woo-Release.entitlements"; sourceTree = "<group>"; };
		B56DB3C62049BFAA00D4AA8E /* WooCommerce.app */ = {isa = PBXFileReference; explicitFileType = wrapper.application; includeInIndex = 0; path = WooCommerce.app; sourceTree = BUILT_PRODUCTS_DIR; };
		B56DB3C92049BFAA00D4AA8E /* AppDelegate.swift */ = {isa = PBXFileReference; lastKnownFileType = sourcecode.swift; path = AppDelegate.swift; sourceTree = "<group>"; };
		B56DB3CE2049BFAA00D4AA8E /* Base */ = {isa = PBXFileReference; lastKnownFileType = file.storyboard; name = Base; path = Base.lproj/Main.storyboard; sourceTree = "<group>"; };
		B56DB3D32049BFAA00D4AA8E /* Assets.xcassets */ = {isa = PBXFileReference; lastKnownFileType = folder.assetcatalog; path = Assets.xcassets; sourceTree = "<group>"; };
		B56DB3D62049BFAA00D4AA8E /* Base */ = {isa = PBXFileReference; lastKnownFileType = file.storyboard; name = Base; path = Base.lproj/LaunchScreen.storyboard; sourceTree = "<group>"; };
		B56DB3D82049BFAA00D4AA8E /* Info.plist */ = {isa = PBXFileReference; lastKnownFileType = text.plist.xml; path = Info.plist; sourceTree = "<group>"; };
		B56DB3DD2049BFAA00D4AA8E /* WooCommerceTests.xctest */ = {isa = PBXFileReference; explicitFileType = wrapper.cfbundle; includeInIndex = 0; path = WooCommerceTests.xctest; sourceTree = BUILT_PRODUCTS_DIR; };
		B56DB3E32049BFAA00D4AA8E /* Info.plist */ = {isa = PBXFileReference; lastKnownFileType = text.plist.xml; path = Info.plist; sourceTree = "<group>"; };
		B5718D6421B56B3F0026C9F0 /* PushNotificationsManagerTests.swift */ = {isa = PBXFileReference; fileEncoding = 4; lastKnownFileType = sourcecode.swift; path = PushNotificationsManagerTests.swift; sourceTree = "<group>"; };
		B573B19E219DC2690081C78C /* en */ = {isa = PBXFileReference; lastKnownFileType = text.plist.strings; name = en; path = en.lproj/Localizable.strings; sourceTree = "<group>"; };
		B573B19F219DC2690081C78C /* es */ = {isa = PBXFileReference; lastKnownFileType = text.plist.strings; name = es; path = es.lproj/Localizable.strings; sourceTree = "<group>"; };
		B573B1A1219DC28E0081C78C /* de */ = {isa = PBXFileReference; lastKnownFileType = text.plist.strings; name = de; path = de.lproj/Localizable.strings; sourceTree = "<group>"; };
		B573B1A2219DC2950081C78C /* ar */ = {isa = PBXFileReference; lastKnownFileType = text.plist.strings; name = ar; path = ar.lproj/Localizable.strings; sourceTree = "<group>"; };
		B573B1A3219DC2A20081C78C /* fr */ = {isa = PBXFileReference; lastKnownFileType = text.plist.strings; name = fr; path = fr.lproj/Localizable.strings; sourceTree = "<group>"; };
		B573B1A4219DC2A20081C78C /* he */ = {isa = PBXFileReference; lastKnownFileType = text.plist.strings; name = he; path = he.lproj/Localizable.strings; sourceTree = "<group>"; };
		B573B1A5219DC2A20081C78C /* id */ = {isa = PBXFileReference; lastKnownFileType = text.plist.strings; name = id; path = id.lproj/Localizable.strings; sourceTree = "<group>"; };
		B573B1A6219DC2B20081C78C /* nl */ = {isa = PBXFileReference; lastKnownFileType = text.plist.strings; name = nl; path = nl.lproj/Localizable.strings; sourceTree = "<group>"; };
		B573B1A7219DC2B30081C78C /* sv */ = {isa = PBXFileReference; lastKnownFileType = text.plist.strings; name = sv; path = sv.lproj/Localizable.strings; sourceTree = "<group>"; };
		B573B1A8219DC2B30081C78C /* ja */ = {isa = PBXFileReference; lastKnownFileType = text.plist.strings; name = ja; path = ja.lproj/Localizable.strings; sourceTree = "<group>"; };
		B573B1A9219DC2B30081C78C /* pt-BR */ = {isa = PBXFileReference; lastKnownFileType = text.plist.strings; name = "pt-BR"; path = "pt-BR.lproj/Localizable.strings"; sourceTree = "<group>"; };
		B573B1AA219DC2B30081C78C /* ko */ = {isa = PBXFileReference; lastKnownFileType = text.plist.strings; name = ko; path = ko.lproj/Localizable.strings; sourceTree = "<group>"; };
		B573B1AB219DC2B40081C78C /* ru */ = {isa = PBXFileReference; lastKnownFileType = text.plist.strings; name = ru; path = ru.lproj/Localizable.strings; sourceTree = "<group>"; };
		B573B1AC219DC2B40081C78C /* tr */ = {isa = PBXFileReference; lastKnownFileType = text.plist.strings; name = tr; path = tr.lproj/Localizable.strings; sourceTree = "<group>"; };
		B573B1AD219DC2B40081C78C /* it */ = {isa = PBXFileReference; lastKnownFileType = text.plist.strings; name = it; path = it.lproj/Localizable.strings; sourceTree = "<group>"; };
		B573B1AE219DC2BC0081C78C /* zh-Hans */ = {isa = PBXFileReference; lastKnownFileType = text.plist.strings; name = "zh-Hans"; path = "zh-Hans.lproj/Localizable.strings"; sourceTree = "<group>"; };
		B573B1AF219DC2BD0081C78C /* zh-Hant */ = {isa = PBXFileReference; lastKnownFileType = text.plist.strings; name = "zh-Hant"; path = "zh-Hant.lproj/Localizable.strings"; sourceTree = "<group>"; };
		B57B67892107546E00AF8905 /* Address+Woo.swift */ = {isa = PBXFileReference; lastKnownFileType = sourcecode.swift; path = "Address+Woo.swift"; sourceTree = "<group>"; };
		B57B678D21078C5400AF8905 /* OrderItemViewModel.swift */ = {isa = PBXFileReference; lastKnownFileType = sourcecode.swift; path = OrderItemViewModel.swift; sourceTree = "<group>"; };
		B57C5C9121B80E3B00FF82B2 /* APNSDevice+Woo.swift */ = {isa = PBXFileReference; fileEncoding = 4; lastKnownFileType = sourcecode.swift; path = "APNSDevice+Woo.swift"; sourceTree = "<group>"; };
		B57C5C9321B80E4700FF82B2 /* Data+Woo.swift */ = {isa = PBXFileReference; fileEncoding = 4; lastKnownFileType = sourcecode.swift; path = "Data+Woo.swift"; sourceTree = "<group>"; };
		B57C5C9521B80E5400FF82B2 /* Dictionary+Woo.swift */ = {isa = PBXFileReference; fileEncoding = 4; lastKnownFileType = sourcecode.swift; path = "Dictionary+Woo.swift"; sourceTree = "<group>"; };
		B57C5C9721B80E7100FF82B2 /* DictionaryWooTests.swift */ = {isa = PBXFileReference; fileEncoding = 4; lastKnownFileType = sourcecode.swift; path = DictionaryWooTests.swift; sourceTree = "<group>"; };
		B57C5C9821B80E7100FF82B2 /* DataWooTests.swift */ = {isa = PBXFileReference; fileEncoding = 4; lastKnownFileType = sourcecode.swift; path = DataWooTests.swift; sourceTree = "<group>"; };
		B57C5C9C21B80E8200FF82B2 /* SessionManager+Internal.swift */ = {isa = PBXFileReference; fileEncoding = 4; lastKnownFileType = sourcecode.swift; path = "SessionManager+Internal.swift"; sourceTree = "<group>"; };
		B57C5C9D21B80E8200FF82B2 /* SampleError.swift */ = {isa = PBXFileReference; fileEncoding = 4; lastKnownFileType = sourcecode.swift; path = SampleError.swift; sourceTree = "<group>"; };
		B57C743C20F5493300EEFC87 /* AccountHeaderView.swift */ = {isa = PBXFileReference; lastKnownFileType = sourcecode.swift; path = AccountHeaderView.swift; sourceTree = "<group>"; };
		B57C744220F54F1C00EEFC87 /* AccountHeaderView.xib */ = {isa = PBXFileReference; lastKnownFileType = file.xib; path = AccountHeaderView.xib; sourceTree = "<group>"; };
		B57C744420F55BA600EEFC87 /* NSObject+Helpers.swift */ = {isa = PBXFileReference; lastKnownFileType = sourcecode.swift; path = "NSObject+Helpers.swift"; sourceTree = "<group>"; };
		B57C744620F55BC800EEFC87 /* UIView+Helpers.swift */ = {isa = PBXFileReference; lastKnownFileType = sourcecode.swift; path = "UIView+Helpers.swift"; sourceTree = "<group>"; };
		B57C744920F5649300EEFC87 /* EmptyStoresTableViewCell.swift */ = {isa = PBXFileReference; lastKnownFileType = sourcecode.swift; path = EmptyStoresTableViewCell.swift; sourceTree = "<group>"; };
		B57C744B20F564B400EEFC87 /* EmptyStoresTableViewCell.xib */ = {isa = PBXFileReference; lastKnownFileType = file.xib; path = EmptyStoresTableViewCell.xib; sourceTree = "<group>"; };
		B57C744D20F56E3800EEFC87 /* UITableViewCell+Helpers.swift */ = {isa = PBXFileReference; lastKnownFileType = sourcecode.swift; path = "UITableViewCell+Helpers.swift"; sourceTree = "<group>"; };
		B57C745020F56EE900EEFC87 /* UITableViewCellHelpersTests.swift */ = {isa = PBXFileReference; lastKnownFileType = sourcecode.swift; path = UITableViewCellHelpersTests.swift; sourceTree = "<group>"; };
		B582F95820FFCEAA0060934A /* UITableViewHeaderFooterView+Helpers.swift */ = {isa = PBXFileReference; lastKnownFileType = sourcecode.swift; path = "UITableViewHeaderFooterView+Helpers.swift"; sourceTree = "<group>"; };
		B586906521A5F4B1001F1EFC /* UINavigationController+Woo.swift */ = {isa = PBXFileReference; lastKnownFileType = sourcecode.swift; path = "UINavigationController+Woo.swift"; sourceTree = "<group>"; };
		B58B4AAF2108F01400076FDD /* NoticeView.swift */ = {isa = PBXFileReference; fileEncoding = 4; lastKnownFileType = sourcecode.swift; path = NoticeView.swift; sourceTree = "<group>"; };
		B58B4AB02108F01600076FDD /* DefaultNoticePresenter.swift */ = {isa = PBXFileReference; fileEncoding = 4; lastKnownFileType = sourcecode.swift; path = DefaultNoticePresenter.swift; sourceTree = "<group>"; };
		B58B4AB52108F11C00076FDD /* Notice.swift */ = {isa = PBXFileReference; lastKnownFileType = sourcecode.swift; path = Notice.swift; sourceTree = "<group>"; };
		B58B4AB72108F14700076FDD /* NoticeNotificationInfo.swift */ = {isa = PBXFileReference; lastKnownFileType = sourcecode.swift; path = NoticeNotificationInfo.swift; sourceTree = "<group>"; };
		B58B4ABF2108FF6100076FDD /* Array+Helpers.swift */ = {isa = PBXFileReference; lastKnownFileType = sourcecode.swift; path = "Array+Helpers.swift"; sourceTree = "<group>"; };
		B5980A6021AC878900EBF596 /* UIDevice+Woo.swift */ = {isa = PBXFileReference; fileEncoding = 4; lastKnownFileType = sourcecode.swift; path = "UIDevice+Woo.swift"; sourceTree = "<group>"; };
		B5980A6221AC879F00EBF596 /* Bundle+Woo.swift */ = {isa = PBXFileReference; fileEncoding = 4; lastKnownFileType = sourcecode.swift; path = "Bundle+Woo.swift"; sourceTree = "<group>"; };
		B5980A6421AC905C00EBF596 /* UIDeviceWooTests.swift */ = {isa = PBXFileReference; lastKnownFileType = sourcecode.swift; path = UIDeviceWooTests.swift; sourceTree = "<group>"; };
		B5980A6621AC91AA00EBF596 /* BundleWooTests.swift */ = {isa = PBXFileReference; lastKnownFileType = sourcecode.swift; path = BundleWooTests.swift; sourceTree = "<group>"; };
		B59C09D82188CBB100AB41D6 /* Array+Notes.swift */ = {isa = PBXFileReference; lastKnownFileType = sourcecode.swift; path = "Array+Notes.swift"; sourceTree = "<group>"; };
		B59C09DB2188D70200AB41D6 /* Notifications.storyboard */ = {isa = PBXFileReference; lastKnownFileType = file.storyboard; path = Notifications.storyboard; sourceTree = "<group>"; };
		B59D1EDE219072CC009D1978 /* NoteTableViewCell.swift */ = {isa = PBXFileReference; lastKnownFileType = sourcecode.swift; path = NoteTableViewCell.swift; sourceTree = "<group>"; };
		B59D1EE021907304009D1978 /* NoteTableViewCell.xib */ = {isa = PBXFileReference; lastKnownFileType = file.xib; path = NoteTableViewCell.xib; sourceTree = "<group>"; };
		B59D1EE221907C7B009D1978 /* NSAttributedString+Helpers.swift */ = {isa = PBXFileReference; lastKnownFileType = sourcecode.swift; path = "NSAttributedString+Helpers.swift"; sourceTree = "<group>"; };
		B59D1EE4219080B4009D1978 /* Note+Woo.swift */ = {isa = PBXFileReference; lastKnownFileType = sourcecode.swift; path = "Note+Woo.swift"; sourceTree = "<group>"; };
		B59D1EE6219089A3009D1978 /* Noticons.ttf */ = {isa = PBXFileReference; lastKnownFileType = file; path = Noticons.ttf; sourceTree = "<group>"; };
		B59D1EE92190AE96009D1978 /* StorageNote+Woo.swift */ = {isa = PBXFileReference; fileEncoding = 4; lastKnownFileType = sourcecode.swift; path = "StorageNote+Woo.swift"; sourceTree = "<group>"; };
		B59D1EEB2190B08B009D1978 /* Age.swift */ = {isa = PBXFileReference; lastKnownFileType = sourcecode.swift; path = Age.swift; sourceTree = "<group>"; };
		B59D49CC219B587E006BF0AD /* UILabel+OrderStatus.swift */ = {isa = PBXFileReference; lastKnownFileType = sourcecode.swift; path = "UILabel+OrderStatus.swift"; sourceTree = "<group>"; };
		B5A56BEF219F2CE90065A902 /* VerticalButton.swift */ = {isa = PBXFileReference; lastKnownFileType = sourcecode.swift; path = VerticalButton.swift; sourceTree = "<group>"; };
		B5A56BF2219F46470065A902 /* UIButton+Animations.swift */ = {isa = PBXFileReference; lastKnownFileType = sourcecode.swift; path = "UIButton+Animations.swift"; sourceTree = "<group>"; };
		B5A56BF4219F5AB20065A902 /* NSNotificationName+Woo.swift */ = {isa = PBXFileReference; lastKnownFileType = sourcecode.swift; path = "NSNotificationName+Woo.swift"; sourceTree = "<group>"; };
		B5A82EE121025C450053ADC8 /* FulfillViewController.swift */ = {isa = PBXFileReference; lastKnownFileType = sourcecode.swift; path = FulfillViewController.swift; sourceTree = "<group>"; };
		B5A82EE421025E550053ADC8 /* FulfillViewController.xib */ = {isa = PBXFileReference; lastKnownFileType = file.xib; path = FulfillViewController.xib; sourceTree = "<group>"; };
		B5A82EE6210263460053ADC8 /* UIViewController+Helpers.swift */ = {isa = PBXFileReference; lastKnownFileType = sourcecode.swift; path = "UIViewController+Helpers.swift"; sourceTree = "<group>"; };
		B5A8532120BDBFAE00FAAB4D /* CircularImageView.swift */ = {isa = PBXFileReference; fileEncoding = 4; lastKnownFileType = sourcecode.swift; path = CircularImageView.swift; sourceTree = "<group>"; };
		B5A8F8A720B84D3F00D211DE /* ApiCredentials.swift */ = {isa = PBXFileReference; lastKnownFileType = sourcecode.swift; name = ApiCredentials.swift; path = DerivedSources/ApiCredentials.swift; sourceTree = SOURCE_ROOT; };
		B5A8F8A820B84D3F00D211DE /* InfoPlist.h */ = {isa = PBXFileReference; lastKnownFileType = sourcecode.c.h; name = InfoPlist.h; path = DerivedSources/InfoPlist.h; sourceTree = SOURCE_ROOT; };
		B5A8F8AC20B88D9900D211DE /* LoginPrologueViewController.swift */ = {isa = PBXFileReference; lastKnownFileType = sourcecode.swift; path = LoginPrologueViewController.swift; sourceTree = "<group>"; };
		B5A8F8AE20B88DCC00D211DE /* LoginPrologueViewController.xib */ = {isa = PBXFileReference; lastKnownFileType = file.xib; path = LoginPrologueViewController.xib; sourceTree = "<group>"; };
		B5AA7B3C20ED5D15004DA14F /* SessionManager.swift */ = {isa = PBXFileReference; lastKnownFileType = sourcecode.swift; path = SessionManager.swift; sourceTree = "<group>"; };
		B5AA7B3E20ED81C2004DA14F /* UserDefaults+Woo.swift */ = {isa = PBXFileReference; lastKnownFileType = sourcecode.swift; path = "UserDefaults+Woo.swift"; sourceTree = "<group>"; };
		B5BBD6DD21B1703600E3207E /* PushNotificationsManager.swift */ = {isa = PBXFileReference; fileEncoding = 4; lastKnownFileType = sourcecode.swift; path = PushNotificationsManager.swift; sourceTree = "<group>"; };
		B5BE75DA213F1D1E00909A14 /* OverlayMessageView.swift */ = {isa = PBXFileReference; lastKnownFileType = sourcecode.swift; path = OverlayMessageView.swift; sourceTree = "<group>"; };
		B5BE75DC213F1D3D00909A14 /* OverlayMessageView.xib */ = {isa = PBXFileReference; lastKnownFileType = file.xib; path = OverlayMessageView.xib; sourceTree = "<group>"; };
		B5C3876321C41B9F006CE970 /* UIApplication+Woo.swift */ = {isa = PBXFileReference; lastKnownFileType = sourcecode.swift; path = "UIApplication+Woo.swift"; sourceTree = "<group>"; };
		B5C3B5E220D189E60072CB9D /* Networking.framework */ = {isa = PBXFileReference; explicitFileType = wrapper.framework; path = Networking.framework; sourceTree = BUILT_PRODUCTS_DIR; };
		B5C3B5E420D189EA0072CB9D /* Storage.framework */ = {isa = PBXFileReference; explicitFileType = wrapper.framework; path = Storage.framework; sourceTree = BUILT_PRODUCTS_DIR; };
		B5C3B5E620D189ED0072CB9D /* Yosemite.framework */ = {isa = PBXFileReference; explicitFileType = wrapper.framework; path = Yosemite.framework; sourceTree = BUILT_PRODUCTS_DIR; };
		B5C6CE602190D28E00515926 /* NSAttributedStringHelperTests.swift */ = {isa = PBXFileReference; lastKnownFileType = sourcecode.swift; path = NSAttributedStringHelperTests.swift; sourceTree = "<group>"; };
		B5D1AFB320BC445900DB0E8C /* Images.xcassets */ = {isa = PBXFileReference; lastKnownFileType = folder.assetcatalog; path = Images.xcassets; sourceTree = "<group>"; };
		B5D1AFB720BC510200DB0E8C /* UIImage+Woo.swift */ = {isa = PBXFileReference; lastKnownFileType = sourcecode.swift; path = "UIImage+Woo.swift"; sourceTree = "<group>"; };
		B5D1AFB920BC515600DB0E8C /* UIColor+Woo.swift */ = {isa = PBXFileReference; lastKnownFileType = sourcecode.swift; path = "UIColor+Woo.swift"; sourceTree = "<group>"; };
		B5D1AFBF20BC67C200DB0E8C /* WooConstants.swift */ = {isa = PBXFileReference; lastKnownFileType = sourcecode.swift; path = WooConstants.swift; sourceTree = "<group>"; };
		B5D1AFC520BC7B7300DB0E8C /* StorePickerViewController.swift */ = {isa = PBXFileReference; lastKnownFileType = sourcecode.swift; path = StorePickerViewController.swift; sourceTree = "<group>"; };
		B5D1AFC720BC7B9600DB0E8C /* StorePickerViewController.xib */ = {isa = PBXFileReference; lastKnownFileType = file.xib; path = StorePickerViewController.xib; sourceTree = "<group>"; };
		B5D6DC53214802740003E48A /* SyncCoordinator.swift */ = {isa = PBXFileReference; lastKnownFileType = sourcecode.swift; path = SyncCoordinator.swift; sourceTree = "<group>"; };
		B5DB01B42114AB2D00A4F797 /* CrashLogging.swift */ = {isa = PBXFileReference; fileEncoding = 4; lastKnownFileType = sourcecode.swift; path = CrashLogging.swift; sourceTree = "<group>"; };
		B5DBF3C220E1484400B53AED /* StoresManagerTests.swift */ = {isa = PBXFileReference; lastKnownFileType = sourcecode.swift; path = StoresManagerTests.swift; sourceTree = "<group>"; };
		B5DBF3C420E148E000B53AED /* DeauthenticatedState.swift */ = {isa = PBXFileReference; lastKnownFileType = sourcecode.swift; path = DeauthenticatedState.swift; sourceTree = "<group>"; };
		B5DBF3CA20E149CC00B53AED /* AuthenticatedState.swift */ = {isa = PBXFileReference; fileEncoding = 4; lastKnownFileType = sourcecode.swift; path = AuthenticatedState.swift; sourceTree = "<group>"; };
		B5F04D942194F2A300501EE1 /* NoteDetailsRow.swift */ = {isa = PBXFileReference; lastKnownFileType = sourcecode.swift; path = NoteDetailsRow.swift; sourceTree = "<group>"; };
		B5F355EE21CD500200A7077A /* OrderSearchViewController.swift */ = {isa = PBXFileReference; lastKnownFileType = sourcecode.swift; path = OrderSearchViewController.swift; sourceTree = "<group>"; };
		B5F355F021CD504400A7077A /* OrderSearchViewController.xib */ = {isa = PBXFileReference; lastKnownFileType = file.xib; path = OrderSearchViewController.xib; sourceTree = "<group>"; };
		B5F571A321BEC90D0010D1B8 /* NoteDetailsHeaderPlainTableViewCell.swift */ = {isa = PBXFileReference; lastKnownFileType = sourcecode.swift; path = NoteDetailsHeaderPlainTableViewCell.swift; sourceTree = "<group>"; };
		B5F571A521BEC92A0010D1B8 /* NoteDetailsHeaderPlainTableViewCell.xib */ = {isa = PBXFileReference; fileEncoding = 4; lastKnownFileType = file.xib; path = NoteDetailsHeaderPlainTableViewCell.xib; sourceTree = "<group>"; };
		B5F571A821BEECA50010D1B8 /* Responses */ = {isa = PBXFileReference; lastKnownFileType = folder; name = Responses; path = ../../Networking/NetworkingTests/Responses; sourceTree = "<group>"; };
		B5F571AA21BEECB60010D1B8 /* NoteWooTests.swift */ = {isa = PBXFileReference; lastKnownFileType = sourcecode.swift; path = NoteWooTests.swift; sourceTree = "<group>"; };
		B5F571AF21BF149D0010D1B8 /* o.caf */ = {isa = PBXFileReference; lastKnownFileType = file; path = o.caf; sourceTree = "<group>"; };
		B5F8B7DF2194759100DAB7E2 /* NotificationDetailsViewController.swift */ = {isa = PBXFileReference; lastKnownFileType = sourcecode.swift; path = NotificationDetailsViewController.swift; sourceTree = "<group>"; };
		B5F8B7E4219478FA00DAB7E2 /* NotificationDetailsViewController.xib */ = {isa = PBXFileReference; lastKnownFileType = file.xib; path = NotificationDetailsViewController.xib; sourceTree = "<group>"; };
		B5FD110D21D3CB8500560344 /* OrderTableViewCell.xib */ = {isa = PBXFileReference; lastKnownFileType = file.xib; path = OrderTableViewCell.xib; sourceTree = "<group>"; };
		B5FD111121D3CE7700560344 /* NewNoteViewController.xib */ = {isa = PBXFileReference; lastKnownFileType = file.xib; path = NewNoteViewController.xib; sourceTree = "<group>"; };
		B5FD111521D3F13700560344 /* BordersView.swift */ = {isa = PBXFileReference; fileEncoding = 4; lastKnownFileType = sourcecode.swift; path = BordersView.swift; sourceTree = "<group>"; };
		BABE5E07DD787ECA6D2A76DE /* Pods_WooCommerce.framework */ = {isa = PBXFileReference; explicitFileType = wrapper.framework; includeInIndex = 0; path = Pods_WooCommerce.framework; sourceTree = BUILT_PRODUCTS_DIR; };
		CE021534215BE3AB00C19555 /* LoginNavigationController+Woo.swift */ = {isa = PBXFileReference; lastKnownFileType = sourcecode.swift; path = "LoginNavigationController+Woo.swift"; sourceTree = "<group>"; };
		CE0F17CD22A8105800964A63 /* ReadMoreTableViewCell.swift */ = {isa = PBXFileReference; lastKnownFileType = sourcecode.swift; path = ReadMoreTableViewCell.swift; sourceTree = "<group>"; };
		CE0F17CE22A8105800964A63 /* ReadMoreTableViewCell.xib */ = {isa = PBXFileReference; lastKnownFileType = file.xib; path = ReadMoreTableViewCell.xib; sourceTree = "<group>"; };
		CE0F17D122A8308900964A63 /* FancyAlertController+PurchaseNote.swift */ = {isa = PBXFileReference; lastKnownFileType = sourcecode.swift; path = "FancyAlertController+PurchaseNote.swift"; sourceTree = "<group>"; };
		CE14452D2188C11700A991D8 /* ZendeskManager.swift */ = {isa = PBXFileReference; lastKnownFileType = sourcecode.swift; path = ZendeskManager.swift; sourceTree = "<group>"; };
		CE15524921FFB10100EAA690 /* ApplicationLogViewController.swift */ = {isa = PBXFileReference; lastKnownFileType = sourcecode.swift; path = ApplicationLogViewController.swift; sourceTree = "<group>"; };
		CE16177921B7192A00B82A47 /* AuthenticationConstants.swift */ = {isa = PBXFileReference; lastKnownFileType = sourcecode.swift; path = AuthenticationConstants.swift; sourceTree = "<group>"; };
		CE1AFE612200B1BD00432745 /* ApplicationLogDetailViewController.swift */ = {isa = PBXFileReference; lastKnownFileType = sourcecode.swift; path = ApplicationLogDetailViewController.swift; sourceTree = "<group>"; };
		CE1CCB3F2056F21C000EE3AC /* Style.swift */ = {isa = PBXFileReference; lastKnownFileType = sourcecode.swift; path = Style.swift; sourceTree = "<group>"; };
		CE1CCB4A20570B1F000EE3AC /* OrderTableViewCell.swift */ = {isa = PBXFileReference; lastKnownFileType = sourcecode.swift; path = OrderTableViewCell.swift; sourceTree = "<group>"; };
		CE1D5A53228A0AD200DF3715 /* TwoColumnTableViewCell.swift */ = {isa = PBXFileReference; lastKnownFileType = sourcecode.swift; path = TwoColumnTableViewCell.swift; sourceTree = "<group>"; };
		CE1D5A54228A0AD200DF3715 /* TwoColumnTableViewCell.xib */ = {isa = PBXFileReference; lastKnownFileType = file.xib; path = TwoColumnTableViewCell.xib; sourceTree = "<group>"; };
		CE1D5A57228A1C2C00DF3715 /* ProductReviewsTableViewCell.swift */ = {isa = PBXFileReference; lastKnownFileType = sourcecode.swift; path = ProductReviewsTableViewCell.swift; sourceTree = "<group>"; };
		CE1D5A58228A1C2C00DF3715 /* ProductReviewsTableViewCell.xib */ = {isa = PBXFileReference; lastKnownFileType = file.xib; path = ProductReviewsTableViewCell.xib; sourceTree = "<group>"; };
		CE1EC8C320B46819009762BF /* PaymentTableViewCell.swift */ = {isa = PBXFileReference; lastKnownFileType = sourcecode.swift; path = PaymentTableViewCell.swift; sourceTree = "<group>"; };
		CE1EC8C420B46819009762BF /* PaymentTableViewCell.xib */ = {isa = PBXFileReference; lastKnownFileType = file.xib; path = PaymentTableViewCell.xib; sourceTree = "<group>"; };
		CE1EC8C720B478B6009762BF /* TwoColumnLabelView.xib */ = {isa = PBXFileReference; lastKnownFileType = file.xib; path = TwoColumnLabelView.xib; sourceTree = "<group>"; };
		CE1EC8C920B479F1009762BF /* TwoColumnLabelView.swift */ = {isa = PBXFileReference; lastKnownFileType = sourcecode.swift; path = TwoColumnLabelView.swift; sourceTree = "<group>"; };
		CE1EC8EA20B8A3FF009762BF /* LeftImageTableViewCell.swift */ = {isa = PBXFileReference; fileEncoding = 4; lastKnownFileType = sourcecode.swift; path = LeftImageTableViewCell.swift; sourceTree = "<group>"; };
		CE1EC8EB20B8A3FF009762BF /* LeftImageTableViewCell.xib */ = {isa = PBXFileReference; fileEncoding = 4; lastKnownFileType = file.xib; path = LeftImageTableViewCell.xib; sourceTree = "<group>"; };
		CE1EC8EE20B8A408009762BF /* OrderNoteTableViewCell.xib */ = {isa = PBXFileReference; fileEncoding = 4; lastKnownFileType = file.xib; path = OrderNoteTableViewCell.xib; sourceTree = "<group>"; };
		CE1EC8EF20B8A408009762BF /* OrderNoteTableViewCell.swift */ = {isa = PBXFileReference; fileEncoding = 4; lastKnownFileType = sourcecode.swift; path = OrderNoteTableViewCell.swift; sourceTree = "<group>"; };
		CE1F51242064179A00C6C810 /* UILabel+Helpers.swift */ = {isa = PBXFileReference; lastKnownFileType = sourcecode.swift; path = "UILabel+Helpers.swift"; sourceTree = "<group>"; };
		CE1F51262064345B00C6C810 /* UIColor+Helpers.swift */ = {isa = PBXFileReference; lastKnownFileType = sourcecode.swift; path = "UIColor+Helpers.swift"; sourceTree = "<group>"; };
		CE1F512820697F0100C6C810 /* UIFont+Helpers.swift */ = {isa = PBXFileReference; lastKnownFileType = sourcecode.swift; path = "UIFont+Helpers.swift"; sourceTree = "<group>"; };
		CE1F512A206985DF00C6C810 /* PaddedLabel.swift */ = {isa = PBXFileReference; lastKnownFileType = sourcecode.swift; path = PaddedLabel.swift; sourceTree = "<group>"; };
		CE21B3D520FE669A00A259D5 /* BasicTableViewCell.swift */ = {isa = PBXFileReference; lastKnownFileType = sourcecode.swift; path = BasicTableViewCell.swift; sourceTree = "<group>"; };
		CE21B3D620FE669A00A259D5 /* BasicTableViewCell.xib */ = {isa = PBXFileReference; lastKnownFileType = file.xib; path = BasicTableViewCell.xib; sourceTree = "<group>"; };
		CE21B3DC20FF9BC200A259D5 /* ProductListViewController.swift */ = {isa = PBXFileReference; lastKnownFileType = sourcecode.swift; path = ProductListViewController.swift; sourceTree = "<group>"; };
		CE21B3DE20FFC59700A259D5 /* ProductDetailsTableViewCell.swift */ = {isa = PBXFileReference; lastKnownFileType = sourcecode.swift; path = ProductDetailsTableViewCell.swift; sourceTree = "<group>"; };
		CE21B3DF20FFC59700A259D5 /* ProductDetailsTableViewCell.xib */ = {isa = PBXFileReference; lastKnownFileType = file.xib; path = ProductDetailsTableViewCell.xib; sourceTree = "<group>"; };
		CE227096228F152400C0626C /* WooBasicTableViewCell.swift */ = {isa = PBXFileReference; lastKnownFileType = sourcecode.swift; path = WooBasicTableViewCell.swift; sourceTree = "<group>"; };
		CE227098228F180B00C0626C /* WooBasicTableViewCell.xib */ = {isa = PBXFileReference; lastKnownFileType = file.xib; path = WooBasicTableViewCell.xib; sourceTree = "<group>"; };
		CE22709A228F362600C0626C /* ProductDetailsViewModel.swift */ = {isa = PBXFileReference; lastKnownFileType = sourcecode.swift; path = ProductDetailsViewModel.swift; sourceTree = "<group>"; };
		CE22709E2293052700C0626C /* WebviewHelper.swift */ = {isa = PBXFileReference; lastKnownFileType = sourcecode.swift; name = WebviewHelper.swift; path = Classes/Tools/WebviewHelper.swift; sourceTree = SOURCE_ROOT; };
		CE22E3F62170E23C005A6BEF /* PrivacySettingsViewController.swift */ = {isa = PBXFileReference; lastKnownFileType = sourcecode.swift; path = PrivacySettingsViewController.swift; sourceTree = "<group>"; };
		CE22E3F921714776005A6BEF /* TopLeftImageTableViewCell.swift */ = {isa = PBXFileReference; lastKnownFileType = sourcecode.swift; name = TopLeftImageTableViewCell.swift; path = Classes/ViewRelated/ReusableViews/TopLeftImageTableViewCell.swift; sourceTree = SOURCE_ROOT; };
		CE22E3FA21714776005A6BEF /* TopLeftImageTableViewCell.xib */ = {isa = PBXFileReference; lastKnownFileType = file.xib; name = TopLeftImageTableViewCell.xib; path = Classes/ViewRelated/ReusableViews/TopLeftImageTableViewCell.xib; sourceTree = SOURCE_ROOT; };
		CE2409F0215D12D30091F887 /* WooNavigationController.swift */ = {isa = PBXFileReference; lastKnownFileType = sourcecode.swift; path = WooNavigationController.swift; sourceTree = "<group>"; };
		CE24BCCD212DE8A6001CD12E /* HeadlineLabelTableViewCell.swift */ = {isa = PBXFileReference; lastKnownFileType = sourcecode.swift; path = HeadlineLabelTableViewCell.swift; sourceTree = "<group>"; };
		CE24BCCE212DE8A6001CD12E /* HeadlineLabelTableViewCell.xib */ = {isa = PBXFileReference; lastKnownFileType = file.xib; path = HeadlineLabelTableViewCell.xib; sourceTree = "<group>"; };
		CE24BCD7212F25D4001CD12E /* StorageOrder+Woo.swift */ = {isa = PBXFileReference; lastKnownFileType = sourcecode.swift; path = "StorageOrder+Woo.swift"; sourceTree = "<group>"; };
		CE263DE5206ACD220015A693 /* NotificationsViewController.swift */ = {isa = PBXFileReference; lastKnownFileType = sourcecode.swift; path = NotificationsViewController.swift; sourceTree = "<group>"; };
		CE263DE7206ACE3E0015A693 /* MainTabBarController.swift */ = {isa = PBXFileReference; lastKnownFileType = sourcecode.swift; path = MainTabBarController.swift; sourceTree = "<group>"; };
		CE27257B21924A8C002B22EB /* HelpAndSupportViewController.swift */ = {isa = PBXFileReference; lastKnownFileType = sourcecode.swift; path = HelpAndSupportViewController.swift; sourceTree = "<group>"; };
		CE27257D21925AE8002B22EB /* ValueOneTableViewCell.swift */ = {isa = PBXFileReference; lastKnownFileType = sourcecode.swift; path = ValueOneTableViewCell.swift; sourceTree = "<group>"; };
		CE27257E21925AE8002B22EB /* ValueOneTableViewCell.xib */ = {isa = PBXFileReference; lastKnownFileType = file.xib; path = ValueOneTableViewCell.xib; sourceTree = "<group>"; };
		CE32B10A20BEDE05006FBCF4 /* TwoColumnSectionHeaderView.xib */ = {isa = PBXFileReference; lastKnownFileType = file.xib; path = TwoColumnSectionHeaderView.xib; sourceTree = "<group>"; };
		CE32B10C20BEDE1C006FBCF4 /* TwoColumnSectionHeaderView.swift */ = {isa = PBXFileReference; lastKnownFileType = sourcecode.swift; path = TwoColumnSectionHeaderView.swift; sourceTree = "<group>"; };
		CE32B11320BF8779006FBCF4 /* FulfillButtonTableViewCell.swift */ = {isa = PBXFileReference; lastKnownFileType = sourcecode.swift; path = FulfillButtonTableViewCell.swift; sourceTree = "<group>"; };
		CE32B11420BF8779006FBCF4 /* FulfillButtonTableViewCell.xib */ = {isa = PBXFileReference; lastKnownFileType = file.xib; path = FulfillButtonTableViewCell.xib; sourceTree = "<group>"; };
		CE32B11920BF8E32006FBCF4 /* UIButton+Helpers.swift */ = {isa = PBXFileReference; lastKnownFileType = sourcecode.swift; path = "UIButton+Helpers.swift"; sourceTree = "<group>"; };
		CE37C04222984E81008DCB39 /* PickListTableViewCell.swift */ = {isa = PBXFileReference; fileEncoding = 4; lastKnownFileType = sourcecode.swift; path = PickListTableViewCell.swift; sourceTree = "<group>"; };
		CE37C04322984E81008DCB39 /* PickListTableViewCell.xib */ = {isa = PBXFileReference; fileEncoding = 4; lastKnownFileType = file.xib; path = PickListTableViewCell.xib; sourceTree = "<group>"; };
		CE4296B820A5E9E400B2AFBD /* CNContact+Helpers.swift */ = {isa = PBXFileReference; lastKnownFileType = sourcecode.swift; path = "CNContact+Helpers.swift"; sourceTree = "<group>"; };
		CE4DA5C521DD755E00074607 /* CurrencyFormatter.swift */ = {isa = PBXFileReference; lastKnownFileType = sourcecode.swift; path = CurrencyFormatter.swift; sourceTree = "<group>"; };
		CE4DA5C721DD759400074607 /* CurrencyFormatterTests.swift */ = {isa = PBXFileReference; lastKnownFileType = sourcecode.swift; path = CurrencyFormatterTests.swift; sourceTree = "<group>"; };
		CE4DA5C921DEA78E00074607 /* NSDecimalNumber+Helpers.swift */ = {isa = PBXFileReference; lastKnownFileType = sourcecode.swift; path = "NSDecimalNumber+Helpers.swift"; sourceTree = "<group>"; };
		CE4DDB7A20DD312400D32EC8 /* DateFormatter+Helpers.swift */ = {isa = PBXFileReference; lastKnownFileType = sourcecode.swift; path = "DateFormatter+Helpers.swift"; sourceTree = "<group>"; };
		CE50345621B1F26C007573C6 /* ZendeskManagerTests.swift */ = {isa = PBXFileReference; lastKnownFileType = sourcecode.swift; path = ZendeskManagerTests.swift; sourceTree = "<group>"; };
		CE583A0321076C0100D73C1C /* NewNoteViewController.swift */ = {isa = PBXFileReference; lastKnownFileType = sourcecode.swift; path = NewNoteViewController.swift; sourceTree = "<group>"; };
		CE583A052107849F00D73C1C /* SwitchTableViewCell.swift */ = {isa = PBXFileReference; lastKnownFileType = sourcecode.swift; path = SwitchTableViewCell.swift; sourceTree = "<group>"; };
		CE583A062107849F00D73C1C /* SwitchTableViewCell.xib */ = {isa = PBXFileReference; lastKnownFileType = file.xib; path = SwitchTableViewCell.xib; sourceTree = "<group>"; };
		CE583A092107937F00D73C1C /* TextViewTableViewCell.swift */ = {isa = PBXFileReference; lastKnownFileType = sourcecode.swift; path = TextViewTableViewCell.swift; sourceTree = "<group>"; };
		CE583A0A2107937F00D73C1C /* TextViewTableViewCell.xib */ = {isa = PBXFileReference; lastKnownFileType = file.xib; path = TextViewTableViewCell.xib; sourceTree = "<group>"; };
		CE85535C209B5BB700938BDC /* OrderDetailsViewModel.swift */ = {isa = PBXFileReference; lastKnownFileType = sourcecode.swift; path = OrderDetailsViewModel.swift; sourceTree = "<group>"; };
		CE855361209BA6A700938BDC /* CustomerInfoTableViewCell.xib */ = {isa = PBXFileReference; fileEncoding = 4; lastKnownFileType = file.xib; path = CustomerInfoTableViewCell.xib; sourceTree = "<group>"; };
		CE855362209BA6A700938BDC /* CustomerInfoTableViewCell.swift */ = {isa = PBXFileReference; fileEncoding = 4; lastKnownFileType = sourcecode.swift; path = CustomerInfoTableViewCell.swift; sourceTree = "<group>"; };
		CE85FD5220F677770080B73E /* Dashboard.storyboard */ = {isa = PBXFileReference; fileEncoding = 4; lastKnownFileType = file.storyboard; path = Dashboard.storyboard; sourceTree = "<group>"; };
		CE85FD5920F7A7640080B73E /* TableFooterView.swift */ = {isa = PBXFileReference; lastKnownFileType = sourcecode.swift; path = TableFooterView.swift; sourceTree = "<group>"; };
		CE85FD5B20F7A7740080B73E /* TableFooterView.xib */ = {isa = PBXFileReference; lastKnownFileType = file.xib; path = TableFooterView.xib; sourceTree = "<group>"; };
		CEA16F3920FD0C8C0061B4E1 /* WooAnalytics.swift */ = {isa = PBXFileReference; lastKnownFileType = sourcecode.swift; path = WooAnalytics.swift; sourceTree = "<group>"; };
		CECA64B020D9990E005A44C4 /* WooCommerce-Bridging-Header.h */ = {isa = PBXFileReference; lastKnownFileType = sourcecode.c.h; path = "WooCommerce-Bridging-Header.h"; sourceTree = "<group>"; };
		CEE005F52076C4040079161F /* Orders.storyboard */ = {isa = PBXFileReference; fileEncoding = 4; lastKnownFileType = file.storyboard; path = Orders.storyboard; sourceTree = "<group>"; };
		CEE006032077D1280079161F /* SummaryTableViewCell.swift */ = {isa = PBXFileReference; lastKnownFileType = sourcecode.swift; path = SummaryTableViewCell.swift; sourceTree = "<group>"; };
		CEE006042077D1280079161F /* SummaryTableViewCell.xib */ = {isa = PBXFileReference; lastKnownFileType = file.xib; path = SummaryTableViewCell.xib; sourceTree = "<group>"; };
		CEE006072077D14C0079161F /* OrderDetailsViewController.swift */ = {isa = PBXFileReference; lastKnownFileType = sourcecode.swift; path = OrderDetailsViewController.swift; sourceTree = "<group>"; };
		CEEC9B5B21E79B3E0055EEF0 /* FeatureFlag.swift */ = {isa = PBXFileReference; lastKnownFileType = sourcecode.swift; path = FeatureFlag.swift; sourceTree = "<group>"; };
		CEEC9B5D21E79C330055EEF0 /* BuildConfiguration.swift */ = {isa = PBXFileReference; lastKnownFileType = sourcecode.swift; path = BuildConfiguration.swift; sourceTree = "<group>"; };
		CEEC9B5F21E79CAA0055EEF0 /* FeatureFlagTests.swift */ = {isa = PBXFileReference; lastKnownFileType = sourcecode.swift; path = FeatureFlagTests.swift; sourceTree = "<group>"; };
		CEEC9B6221E79EE00055EEF0 /* AppRatingManager.swift */ = {isa = PBXFileReference; lastKnownFileType = sourcecode.swift; path = AppRatingManager.swift; sourceTree = "<group>"; };
		CEEC9B6521E7C5200055EEF0 /* AppRatingManagerTests.swift */ = {isa = PBXFileReference; lastKnownFileType = sourcecode.swift; path = AppRatingManagerTests.swift; sourceTree = "<group>"; };
		D8149F512251CFE50006A245 /* EditableOrderTrackingTableViewCell.swift */ = {isa = PBXFileReference; fileEncoding = 4; lastKnownFileType = sourcecode.swift; path = EditableOrderTrackingTableViewCell.swift; sourceTree = "<group>"; };
		D8149F522251CFE50006A245 /* EditableOrderTrackingTableViewCell.xib */ = {isa = PBXFileReference; fileEncoding = 4; lastKnownFileType = file.xib; path = EditableOrderTrackingTableViewCell.xib; sourceTree = "<group>"; };
		D8149F552251EE300006A245 /* UITextField+Helpers.swift */ = {isa = PBXFileReference; lastKnownFileType = sourcecode.swift; path = "UITextField+Helpers.swift"; sourceTree = "<group>"; };
		D816DDBB22265DA300903E59 /* OrderTrackingTableViewCellTests.swift */ = {isa = PBXFileReference; lastKnownFileType = sourcecode.swift; path = OrderTrackingTableViewCellTests.swift; sourceTree = "<group>"; };
		D817585D22BB5E8700289CFE /* OrderEmailComposer.swift */ = {isa = PBXFileReference; lastKnownFileType = sourcecode.swift; path = OrderEmailComposer.swift; sourceTree = "<group>"; };
		D817585F22BB614A00289CFE /* OrderMessageComposer.swift */ = {isa = PBXFileReference; lastKnownFileType = sourcecode.swift; path = OrderMessageComposer.swift; sourceTree = "<group>"; };
		D817586122BB64C300289CFE /* OrderDetailsNotices.swift */ = {isa = PBXFileReference; lastKnownFileType = sourcecode.swift; path = OrderDetailsNotices.swift; sourceTree = "<group>"; };
		D817586322BDD81600289CFE /* OrderDetailsDataSource.swift */ = {isa = PBXFileReference; lastKnownFileType = sourcecode.swift; path = OrderDetailsDataSource.swift; sourceTree = "<group>"; };
		D81D9226222E7F0800FFA585 /* OrderStatusListViewController.swift */ = {isa = PBXFileReference; lastKnownFileType = sourcecode.swift; path = OrderStatusListViewController.swift; sourceTree = "<group>"; };
		D81D9227222E7F0800FFA585 /* OrderStatusListViewController.xib */ = {isa = PBXFileReference; lastKnownFileType = file.xib; path = OrderStatusListViewController.xib; sourceTree = "<group>"; };
		D81F2D34225F0CF70084BF9C /* EmptyListMessageWithActionView.xib */ = {isa = PBXFileReference; lastKnownFileType = file.xib; path = EmptyListMessageWithActionView.xib; sourceTree = "<group>"; };
		D81F2D36225F0D160084BF9C /* EmptyListMessageWithActionView.swift */ = {isa = PBXFileReference; lastKnownFileType = sourcecode.swift; path = EmptyListMessageWithActionView.swift; sourceTree = "<group>"; };
		D82DFB49225F22D400EFE2CB /* UISearchBar+Appearance.swift */ = {isa = PBXFileReference; lastKnownFileType = sourcecode.swift; path = "UISearchBar+Appearance.swift"; sourceTree = "<group>"; };
		D82DFB4B225F303200EFE2CB /* EmptyListMessageWithActionTests.swift */ = {isa = PBXFileReference; lastKnownFileType = sourcecode.swift; name = EmptyListMessageWithActionTests.swift; path = WooCommerceTests/ViewRelated/EmptyListMessageWithActionTests.swift; sourceTree = SOURCE_ROOT; };
		D831E2DB230E0558000037D0 /* Authentication.swift */ = {isa = PBXFileReference; lastKnownFileType = sourcecode.swift; path = Authentication.swift; sourceTree = "<group>"; };
		D831E2DF230E0BA7000037D0 /* Logs.swift */ = {isa = PBXFileReference; lastKnownFileType = sourcecode.swift; path = Logs.swift; sourceTree = "<group>"; };
		D83C129D22250BEF004CA04C /* OrderTrackingTableViewCell.xib */ = {isa = PBXFileReference; fileEncoding = 4; lastKnownFileType = file.xib; path = OrderTrackingTableViewCell.xib; sourceTree = "<group>"; };
		D83C129E22250BEF004CA04C /* OrderTrackingTableViewCell.swift */ = {isa = PBXFileReference; fileEncoding = 4; lastKnownFileType = sourcecode.swift; path = OrderTrackingTableViewCell.swift; sourceTree = "<group>"; };
		D83F592E225B269C00626E75 /* DatePickerTableViewCell.swift */ = {isa = PBXFileReference; lastKnownFileType = sourcecode.swift; path = DatePickerTableViewCell.swift; sourceTree = "<group>"; };
		D83F592F225B269C00626E75 /* DatePickerTableViewCell.xib */ = {isa = PBXFileReference; lastKnownFileType = file.xib; path = DatePickerTableViewCell.xib; sourceTree = "<group>"; };
		D83F5932225B2EB800626E75 /* ManualTrackingViewController.swift */ = {isa = PBXFileReference; fileEncoding = 4; lastKnownFileType = sourcecode.swift; path = ManualTrackingViewController.swift; sourceTree = "<group>"; };
		D83F5934225B3CDD00626E75 /* DatePickerTableViewCellTests.swift */ = {isa = PBXFileReference; lastKnownFileType = sourcecode.swift; name = DatePickerTableViewCellTests.swift; path = WooCommerceTests/ViewRelated/DatePickerTableViewCellTests.swift; sourceTree = SOURCE_ROOT; };
		D83F5936225B402E00626E75 /* EditableValueOneTableViewCellTests.swift */ = {isa = PBXFileReference; lastKnownFileType = sourcecode.swift; name = EditableValueOneTableViewCellTests.swift; path = WooCommerceTests/ViewRelated/EditableValueOneTableViewCellTests.swift; sourceTree = SOURCE_ROOT; };
		D83F5938225B424B00626E75 /* AddManualTrackingViewModelTests.swift */ = {isa = PBXFileReference; lastKnownFileType = sourcecode.swift; name = AddManualTrackingViewModelTests.swift; path = WooCommerceTests/Model/AddManualTrackingViewModelTests.swift; sourceTree = SOURCE_ROOT; };
		D83F593C225B4B5000626E75 /* ManualTrackingViewControllerTests.swift */ = {isa = PBXFileReference; lastKnownFileType = sourcecode.swift; name = ManualTrackingViewControllerTests.swift; path = WooCommerceTests/ViewRelated/ManualTrackingViewControllerTests.swift; sourceTree = SOURCE_ROOT; };
		D843D5C622434A08001BFA55 /* ManualTrackingViewController.xib */ = {isa = PBXFileReference; lastKnownFileType = file.xib; path = ManualTrackingViewController.xib; sourceTree = "<group>"; };
		D843D5C922437E59001BFA55 /* TitleAndEditableValueTableViewCell.swift */ = {isa = PBXFileReference; lastKnownFileType = sourcecode.swift; path = TitleAndEditableValueTableViewCell.swift; sourceTree = "<group>"; };
		D843D5CA22437E59001BFA55 /* TitleAndEditableValueTableViewCell.xib */ = {isa = PBXFileReference; lastKnownFileType = file.xib; path = TitleAndEditableValueTableViewCell.xib; sourceTree = "<group>"; };
		D843D5D122485009001BFA55 /* ShipmentProvidersViewController.swift */ = {isa = PBXFileReference; lastKnownFileType = sourcecode.swift; path = ShipmentProvidersViewController.swift; sourceTree = "<group>"; };
		D843D5D222485009001BFA55 /* ShipmentProvidersViewController.xib */ = {isa = PBXFileReference; lastKnownFileType = file.xib; path = ShipmentProvidersViewController.xib; sourceTree = "<group>"; };
		D843D5D622485B19001BFA55 /* ShippingProvidersViewModel.swift */ = {isa = PBXFileReference; lastKnownFileType = sourcecode.swift; path = ShippingProvidersViewModel.swift; sourceTree = "<group>"; };
		D843D5D82248EE90001BFA55 /* ManualTrackingViewModel.swift */ = {isa = PBXFileReference; lastKnownFileType = sourcecode.swift; path = ManualTrackingViewModel.swift; sourceTree = "<group>"; };
		D85B8331222FABD1002168F3 /* StatusListTableViewCell.swift */ = {isa = PBXFileReference; lastKnownFileType = sourcecode.swift; path = StatusListTableViewCell.swift; sourceTree = "<group>"; };
		D85B8332222FABD1002168F3 /* StatusListTableViewCell.xib */ = {isa = PBXFileReference; lastKnownFileType = file.xib; path = StatusListTableViewCell.xib; sourceTree = "<group>"; };
		D85B8335222FCDA1002168F3 /* StatusListTableViewCellTests.swift */ = {isa = PBXFileReference; lastKnownFileType = sourcecode.swift; name = StatusListTableViewCellTests.swift; path = WooCommerceTests/ViewRelated/StatusListTableViewCellTests.swift; sourceTree = SOURCE_ROOT; };
		D85B833C2230DC9D002168F3 /* StringWooTests.swift */ = {isa = PBXFileReference; fileEncoding = 4; lastKnownFileType = sourcecode.swift; name = StringWooTests.swift; path = WooCommerceTests/Extensions/StringWooTests.swift; sourceTree = SOURCE_ROOT; };
		D85B833E2230F268002168F3 /* SummaryTableViewCellTests.swift */ = {isa = PBXFileReference; lastKnownFileType = sourcecode.swift; name = SummaryTableViewCellTests.swift; path = WooCommerceTests/ViewRelated/SummaryTableViewCellTests.swift; sourceTree = SOURCE_ROOT; };
		D8736B5022EB69E300A14A29 /* OrderDetailsViewModelTests.swift */ = {isa = PBXFileReference; lastKnownFileType = sourcecode.swift; name = OrderDetailsViewModelTests.swift; path = WooCommerceTests/ViewRelated/OrderDetailsViewModelTests.swift; sourceTree = SOURCE_ROOT; };
		D8736B5222EF4F5900A14A29 /* NotificationsBadgeController.swift */ = {isa = PBXFileReference; lastKnownFileType = sourcecode.swift; path = NotificationsBadgeController.swift; sourceTree = "<group>"; };
		D8736B5622EF53A100A14A29 /* OrdersBadgeController.swift */ = {isa = PBXFileReference; lastKnownFileType = sourcecode.swift; path = OrdersBadgeController.swift; sourceTree = "<group>"; };
		D8736B5922F07D7100A14A29 /* MainTabViewModel.swift */ = {isa = PBXFileReference; lastKnownFileType = sourcecode.swift; path = MainTabViewModel.swift; sourceTree = "<group>"; };
		D8736B7422F1FE1600A14A29 /* BadgeLabel.swift */ = {isa = PBXFileReference; lastKnownFileType = sourcecode.swift; path = BadgeLabel.swift; sourceTree = "<group>"; };
		D88D5A3C230B5E85007B6E01 /* ServiceLocatorTests.swift */ = {isa = PBXFileReference; lastKnownFileType = sourcecode.swift; path = ServiceLocatorTests.swift; sourceTree = "<group>"; };
		D89E0C30226EFB0900DF9DE6 /* EditableOrderTrackingTableViewCellTests.swift */ = {isa = PBXFileReference; lastKnownFileType = sourcecode.swift; name = EditableOrderTrackingTableViewCellTests.swift; path = WooCommerceTests/ViewRelated/EditableOrderTrackingTableViewCellTests.swift; sourceTree = SOURCE_ROOT; };
		D8A8C4F22268288F001C72BF /* AddManualCustomTrackingViewModelTests.swift */ = {isa = PBXFileReference; lastKnownFileType = sourcecode.swift; name = AddManualCustomTrackingViewModelTests.swift; path = WooCommerceTests/Model/AddManualCustomTrackingViewModelTests.swift; sourceTree = SOURCE_ROOT; };
		D8AB131D225DC25F002BB5D1 /* MockOrders.swift */ = {isa = PBXFileReference; lastKnownFileType = sourcecode.swift; path = MockOrders.swift; sourceTree = "<group>"; };
		D8C11A4D22DD235F00D4A88D /* OrderDetailsResultsControllers.swift */ = {isa = PBXFileReference; lastKnownFileType = sourcecode.swift; path = OrderDetailsResultsControllers.swift; sourceTree = "<group>"; };
		D8C11A5D22E2440400D4A88D /* OrderPaymentDetailsViewModel.swift */ = {isa = PBXFileReference; lastKnownFileType = sourcecode.swift; path = OrderPaymentDetailsViewModel.swift; sourceTree = "<group>"; };
		D8C11A5F22E2479800D4A88D /* OrderPaymentDetailsViewModelTests.swift */ = {isa = PBXFileReference; lastKnownFileType = sourcecode.swift; name = OrderPaymentDetailsViewModelTests.swift; path = WooCommerceTests/ViewRelated/OrderPaymentDetailsViewModelTests.swift; sourceTree = SOURCE_ROOT; };
		D8C11A6122E24C4A00D4A88D /* PaymentTableViewCellTests.swift */ = {isa = PBXFileReference; lastKnownFileType = sourcecode.swift; name = PaymentTableViewCellTests.swift; path = WooCommerceTests/ViewRelated/PaymentTableViewCellTests.swift; sourceTree = SOURCE_ROOT; };
		D8C251D1230CA90200F49782 /* StoresManager.swift */ = {isa = PBXFileReference; fileEncoding = 4; lastKnownFileType = sourcecode.swift; path = StoresManager.swift; sourceTree = "<group>"; };
		D8C251D8230D256F00F49782 /* NoticePresenter.swift */ = {isa = PBXFileReference; lastKnownFileType = sourcecode.swift; path = NoticePresenter.swift; sourceTree = "<group>"; };
		D8C251DA230D288A00F49782 /* PushNotesManager.swift */ = {isa = PBXFileReference; lastKnownFileType = sourcecode.swift; path = PushNotesManager.swift; sourceTree = "<group>"; };
		D8C62470227AE0030011A7D6 /* SiteCountry.swift */ = {isa = PBXFileReference; lastKnownFileType = sourcecode.swift; path = SiteCountry.swift; sourceTree = "<group>"; };
		D8D15F82230A17A000D48B3F /* ServiceLocator.swift */ = {isa = PBXFileReference; lastKnownFileType = sourcecode.swift; path = ServiceLocator.swift; sourceTree = "<group>"; };
		D8D15F84230A18AB00D48B3F /* Analytics.swift */ = {isa = PBXFileReference; lastKnownFileType = sourcecode.swift; path = Analytics.swift; sourceTree = "<group>"; };
		D8F82AC422AF903700B67E4B /* IconsTests.swift */ = {isa = PBXFileReference; lastKnownFileType = sourcecode.swift; name = IconsTests.swift; path = WooCommerceTests/Extensions/IconsTests.swift; sourceTree = SOURCE_ROOT; };
		D8FBFF1622D4CC2F006E3336 /* docs */ = {isa = PBXFileReference; lastKnownFileType = folder; name = docs; path = ../docs; sourceTree = "<group>"; };
/* End PBXFileReference section */

/* Begin PBXFrameworksBuildPhase section */
		B56DB3C32049BFAA00D4AA8E /* Frameworks */ = {
			isa = PBXFrameworksBuildPhase;
			buildActionMask = 2147483647;
			files = (
				B5C3B5E720D189ED0072CB9D /* Yosemite.framework in Frameworks */,
				B5C3B5E520D189EA0072CB9D /* Storage.framework in Frameworks */,
				B5C3B5E320D189E60072CB9D /* Networking.framework in Frameworks */,
				86DBBB0BDEA3488E2BEBB314 /* Pods_WooCommerce.framework in Frameworks */,
			);
			runOnlyForDeploymentPostprocessing = 0;
		};
		B56DB3DA2049BFAA00D4AA8E /* Frameworks */ = {
			isa = PBXFrameworksBuildPhase;
			buildActionMask = 2147483647;
			files = (
				B873E8F8E103966D2182EE67 /* Pods_WooCommerceTests.framework in Frameworks */,
			);
			runOnlyForDeploymentPostprocessing = 0;
		};
/* End PBXFrameworksBuildPhase section */

/* Begin PBXGroup section */
		02404EE52315272C00FF1170 /* Top Banner */ = {
			isa = PBXGroup;
			children = (
				020F41E423163C0100776C4D /* TopBannerView.swift */,
				020F41E323163C0100776C4D /* TopBannerViewModel.swift */,
				020F41E723176F8E00776C4D /* TopBannerPresenter.swift */,
			);
			path = "Top Banner";
			sourceTree = "<group>";
		};
		024A543222BA6DD500F4F38E /* Developer */ = {
			isa = PBXGroup;
			children = (
				024A543322BA6F8F00F4F38E /* DeveloperEmailChecker.swift */,
			);
			path = Developer;
			sourceTree = "<group>";
		};
		028BAC4322F3AE3B008BB4AF /* Stats v4 */ = {
			isa = PBXGroup;
			children = (
				028BAC3C22F2DECE008BB4AF /* StoreStatsAndTopPerformersViewController.swift */,
				028BAC3F22F2EFA5008BB4AF /* StoreStatsAndTopPerformersPeriodViewController.swift */,
				028BAC4122F30B05008BB4AF /* StoreStatsV4PeriodViewController.swift */,
				028BAC4422F3AE5C008BB4AF /* StoreStatsV4PeriodViewController.xib */,
				028BAC4622F3B550008BB4AF /* StatsTimeRangeV4+UI.swift */,
				0285BF6F22FBD91C003A2525 /* TopPerformersSectionHeaderView.swift */,
				02E4FD79230688BA0049610C /* OrderStatsV4Interval+Chart.swift */,
				02E4FD7B2306A04C0049610C /* StatsTimeRangeBarView.swift */,
				02E4FD7D2306A8180049610C /* StatsTimeRangeBarViewModel.swift */,
				0240B3AB230A910C000A866C /* StoreStatsV4ChartAxisHelper.swift */,
			);
			path = "Stats v4";
			sourceTree = "<group>";
		};
		029D444722F13F5C00DEFA8A /* Factories */ = {
			isa = PBXGroup;
			children = (
				02404ED92314C36200FF1170 /* StatsVersionStateCoordinator.swift */,
				029D444822F13F8A00DEFA8A /* DashboardUIFactory.swift */,
				02404ED72314BF8A00FF1170 /* StatsV3ToV4BannerActionHandler.swift */,
				02404EDB2314CD3600FF1170 /* StatsV4ToV3BannerActionHandler.swift */,
				0274C25323162FB200EF1E40 /* DashboardTopBannerFactory.swift */,
			);
			path = Factories;
			sourceTree = "<group>";
		};
		029D444B22F1417400DEFA8A /* Stats v3 */ = {
			isa = PBXGroup;
			children = (
				029D444D22F141CD00DEFA8A /* DashboardStatsV3ViewController.swift */,
			);
			path = "Stats v3";
			sourceTree = "<group>";
		};
<<<<<<< HEAD
		45C8B25E23155C940002FA77 /* Billing Information */ = {
			isa = PBXGroup;
			children = (
				45C8B25F23155CBC0002FA77 /* BillingInformationViewController.swift */,
				45C8B26023155CBC0002FA77 /* BillingInformationViewController.xib */,
				45C8B2632316AB1E0002FA77 /* Cells */,
			);
			path = "Billing Information";
			sourceTree = "<group>";
		};
		45C8B2632316AB1E0002FA77 /* Cells */ = {
			isa = PBXGroup;
			children = (
				45C8B2642316AB460002FA77 /* BillingAddressTableViewCell.swift */,
				45C8B2652316AB460002FA77 /* BillingAddressTableViewCell.xib */,
			);
			path = Cells;
=======
		02D4564A231D059E008CF0A9 /* Beta features */ = {
			isa = PBXGroup;
			children = (
				02D4564B231D05E1008CF0A9 /* BetaFeaturesViewController.swift */,
			);
			path = "Beta features";
			sourceTree = "<group>";
		};
		02E4FD7F2306AA770049610C /* Dashboard */ = {
			isa = PBXGroup;
			children = (
				02E4FD802306AA890049610C /* StatsTimeRangeBarViewModelTests.swift */,
				0257285B230ACC7E00A288C4 /* StoreStatsV4ChartAxisHelperTests.swift */,
				02404EDF2314FE5900FF1170 /* DashboardUIFactoryTests.swift */,
				02404EE1231501E000FF1170 /* StatsVersionStateCoordinatorTests.swift */,
			);
			path = Dashboard;
>>>>>>> b319406c
			sourceTree = "<group>";
		};
		74036CBE211B87FD00E462C2 /* MyStore */ = {
			isa = PBXGroup;
			children = (
				74F9E9CA214C034A00A3F2D2 /* Cells */,
				74AAF6A4212A04A900C612B0 /* ChartMarker.swift */,
				B55401682170D5E10067DC90 /* ChartPlaceholderView.swift */,
				B554016A2170D6010067DC90 /* ChartPlaceholderView.xib */,
				74A93A3F212DC60B00C13E04 /* NewOrdersViewController.swift */,
				74036CBF211B882100E462C2 /* PeriodDataViewController.swift */,
				74E0F440211C9AE600A79CCE /* PeriodDataViewController.xib */,
				74AFF2E9211B9B1B0038153A /* StoreStatsViewController.swift */,
				748D34DD214828DC00E21A2F /* TopPerformersViewController.swift */,
				748D34E02148291E00E21A2F /* TopPerformerDataViewController.swift */,
				748D34DC214828DC00E21A2F /* TopPerformerDataViewController.xib */,
			);
			path = MyStore;
			sourceTree = "<group>";
		};
		740ADFE321C33669009EE5A9 /* HTML */ = {
			isa = PBXGroup;
			children = (
				740ADFE421C33688009EE5A9 /* licenses.html */,
				74A95B5721C403EA00FEE953 /* pure-min.css */,
			);
			path = HTML;
			sourceTree = "<group>";
		};
		743E271E21AEF13E00D6DC82 /* Fancy Alerts */ = {
			isa = PBXGroup;
			children = (
				743E271F21AEF20100D6DC82 /* FancyAlertViewController+Upgrade.swift */,
				CE0F17D122A8308900964A63 /* FancyAlertController+PurchaseNote.swift */,
			);
			path = "Fancy Alerts";
			sourceTree = "<group>";
		};
		7447F9D8226A701B0031E10B /* Cells */ = {
			isa = PBXGroup;
			children = (
				7441EBC7226A71AA008BF83D /* TitleBodyTableViewCell.swift */,
				7441EBC8226A71AA008BF83D /* TitleBodyTableViewCell.xib */,
				CE1D5A57228A1C2C00DF3715 /* ProductReviewsTableViewCell.swift */,
				CE1D5A58228A1C2C00DF3715 /* ProductReviewsTableViewCell.xib */,
			);
			path = Cells;
			sourceTree = "<group>";
		};
		746791642108D853007CF1DC /* Mockups */ = {
			isa = PBXGroup;
			children = (
				746791652108D87B007CF1DC /* MockupAnalyticsProvider.swift */,
				B555531021B57E6F00449E71 /* MockupApplicationAdapter.swift */,
				B53A569C21123EEB000776C9 /* MockupStorage.swift */,
				B53A56A12112470C000776C9 /* MockupStorage+Sample.swift */,
				B56C721321B5BBC000E5E85B /* MockupStoresManager.swift */,
				B53A569A21123E8E000776C9 /* MockupTableView.swift */,
				B509FED421C052D1000076A9 /* MockupSupportManager.swift */,
				B555531221B57E8800449E71 /* MockupUserNotificationsCenterAdapter.swift */,
				02404EE32315151400FF1170 /* MockupStatsVersionStoresManager.swift */,
			);
			path = Mockups;
			sourceTree = "<group>";
		};
		747AA0872107CE270047A89B /* Analytics */ = {
			isa = PBXGroup;
			children = (
				CEA16F3920FD0C8C0061B4E1 /* WooAnalytics.swift */,
				74213449210A323C00C13890 /* WooAnalyticsStat.swift */,
				747AA0882107CEC60047A89B /* AnalyticsProvider.swift */,
				747AA08A2107CF8D0047A89B /* TracksProvider.swift */,
			);
			path = Analytics;
			sourceTree = "<group>";
		};
		74C6FEA321C2F189009286B6 /* About */ = {
			isa = PBXGroup;
			children = (
				74C6FEA421C2F1FA009286B6 /* AboutViewController.swift */,
				74A33D7F21C3F233009E25DE /* LicensesViewController.swift */,
			);
			path = About;
			sourceTree = "<group>";
		};
		74EC34A3225FE1F3004BBC2E /* Products */ = {
			isa = PBXGroup;
			children = (
				7447F9D8226A701B0031E10B /* Cells */,
				74EC34A4225FE21F004BBC2E /* ProductLoaderViewController.swift */,
				74EC34A6225FE69C004BBC2E /* ProductDetailsViewController.swift */,
				74EC34A7225FE69C004BBC2E /* ProductDetailsViewController.xib */,
			);
			path = Products;
			sourceTree = "<group>";
		};
		74F9E9CA214C034A00A3F2D2 /* Cells */ = {
			isa = PBXGroup;
			children = (
				74F9E9CC214C036400A3F2D2 /* NoPeriodDataTableViewCell.swift */,
				74F9E9CB214C036400A3F2D2 /* NoPeriodDataTableViewCell.xib */,
				74334F34214AB12F006D6AC5 /* ProductTableViewCell.swift */,
				74334F35214AB12F006D6AC5 /* ProductTableViewCell.xib */,
				7493BB8C2149852A003071A9 /* TopPerformersHeaderView.swift */,
				7493BB8D2149852A003071A9 /* TopPerformersHeaderView.xib */,
			);
			path = Cells;
			sourceTree = "<group>";
		};
		88A44ABE866401E6DB03AC60 /* Frameworks */ = {
			isa = PBXGroup;
			children = (
				B5C3B5E620D189ED0072CB9D /* Yosemite.framework */,
				B5C3B5E420D189EA0072CB9D /* Storage.framework */,
				B5C3B5E220D189E60072CB9D /* Networking.framework */,
				BABE5E07DD787ECA6D2A76DE /* Pods_WooCommerce.framework */,
				6DC4526F9A7357761197EBF0 /* Pods_WooCommerceTests.framework */,
			);
			name = Frameworks;
			sourceTree = "<group>";
		};
		8CA4F6DC220B24EB00A47B5D /* config */ = {
			isa = PBXGroup;
			children = (
				8CA4F6DD220B257000A47B5D /* WooCommerce.debug.xcconfig */,
				8CA4F6DE220B257000A47B5D /* WooCommerce.release.xcconfig */,
				8CA4F6E1220B259100A47B5D /* Version.Public.xcconfig */,
			);
			name = config;
			path = ../config;
			sourceTree = "<group>";
		};
		B53A569521123D27000776C9 /* Tools */ = {
			isa = PBXGroup;
			children = (
				D88D5A3C230B5E85007B6E01 /* ServiceLocatorTests.swift */,
				D8736B5022EB69E300A14A29 /* OrderDetailsViewModelTests.swift */,
				D8C11A6122E24C4A00D4A88D /* PaymentTableViewCellTests.swift */,
				D8C11A5F22E2479800D4A88D /* OrderPaymentDetailsViewModelTests.swift */,
				D8F82AC422AF903700B67E4B /* IconsTests.swift */,
				D89E0C30226EFB0900DF9DE6 /* EditableOrderTrackingTableViewCellTests.swift */,
				D8A8C4F22268288F001C72BF /* AddManualCustomTrackingViewModelTests.swift */,
				D82DFB4B225F303200EFE2CB /* EmptyListMessageWithActionTests.swift */,
				D83F593C225B4B5000626E75 /* ManualTrackingViewControllerTests.swift */,
				D83F5938225B424B00626E75 /* AddManualTrackingViewModelTests.swift */,
				D83F5936225B402E00626E75 /* EditableValueOneTableViewCellTests.swift */,
				D83F5934225B3CDD00626E75 /* DatePickerTableViewCellTests.swift */,
				93FA787121CD2A1A00B663E5 /* CurrencySettingsTests.swift */,
				B53A569621123D3B000776C9 /* ResultsControllerUIKitTests.swift */,
				B517EA19218B2D2600730EC4 /* StringFormatterTests.swift */,
				B56BBD15214820A70053A32D /* SyncCoordinatorTests.swift */,
				CE50345621B1F26C007573C6 /* ZendeskManagerTests.swift */,
				CE4DA5C721DD759400074607 /* CurrencyFormatterTests.swift */,
				CEEC9B6521E7C5200055EEF0 /* AppRatingManagerTests.swift */,
				D8AB131D225DC25F002BB5D1 /* MockOrders.swift */,
				024A543522BA84DB00F4F38E /* DeveloperEmailCheckerTests.swift */,
				02BA23BF22EE9DAF009539E7 /* AsyncDictionaryTests.swift */,
			);
			path = Tools;
			sourceTree = "<group>";
		};
		B53B898A20D4606400EDB467 /* System */ = {
			isa = PBXGroup;
			children = (
				CEEC9B5F21E79CAA0055EEF0 /* FeatureFlagTests.swift */,
				B53B898820D450AF00EDB467 /* SessionManagerTests.swift */,
				934CB124224EAB540005CCB9 /* TestingAppDelegate.swift */,
				9379E1A22255365F006A6BE4 /* TestingMode.storyboard */,
				746791622108D7C0007CF1DC /* WooAnalyticsTests.swift */,
			);
			path = System;
			sourceTree = "<group>";
		};
		B53B898B20D4627A00EDB467 /* Yosemite */ = {
			isa = PBXGroup;
			children = (
				B53B898C20D462A000EDB467 /* DefaultStoresManager.swift */,
				B5DBF3CA20E149CC00B53AED /* AuthenticatedState.swift */,
				B5DBF3C420E148E000B53AED /* DeauthenticatedState.swift */,
			);
			path = Yosemite;
			sourceTree = "<group>";
		};
		B541B2182189F387008FE7C1 /* StringFormatter */ = {
			isa = PBXGroup;
			children = (
				B511ED26218A660E005787DC /* StringDescriptor.swift */,
				B541B2192189F3A2008FE7C1 /* StringFormatter.swift */,
				B517EA17218B232700730EC4 /* StringFormatter+Notes.swift */,
				B541B21B2189F3D8008FE7C1 /* StringStyles.swift */,
			);
			path = StringFormatter;
			sourceTree = "<group>";
		};
		B55D4BF920B5CDE600D7A50F /* Credentials */ = {
			isa = PBXGroup;
			children = (
				B55D4BFA20B5CDE600D7A50F /* ApiCredentials.tpl */,
				B55D4C1920B6193000D7A50F /* InfoPlist.tpl */,
				93BCF01E20DC2CE200EBF7A1 /* bash_secrets.tpl */,
				B55D4BFB20B5CDE600D7A50F /* replace_secrets.rb */,
			);
			path = Credentials;
			sourceTree = "<group>";
		};
		B55D4C0420B6026700D7A50F /* Authentication */ = {
			isa = PBXGroup;
			children = (
				B5A8F8AB20B88D8400D211DE /* Prologue */,
				B5D1AFC420BC7B3000DB0E8C /* Epilogue */,
				B55D4C0520B6027100D7A50F /* AuthenticationManager.swift */,
				CE16177921B7192A00B82A47 /* AuthenticationConstants.swift */,
			);
			path = Authentication;
			sourceTree = "<group>";
		};
		B55D4C2220B716CE00D7A50F /* Tools */ = {
			isa = PBXGroup;
			children = (
				CEEC9B6121E79EBF0055EEF0 /* AppRatings */,
				CE9B7E3021C94685000F971C /* Currency */,
				024A543222BA6DD500F4F38E /* Developer */,
				B5A03699214C0E7000774E2C /* Logging */,
				B58B4ABC2108F7F800076FDD /* Notices */,
				B541B2182189F387008FE7C1 /* StringFormatter */,
				CE14452C2188C0EC00A991D8 /* Zendesk */,
				0272C00222EE9C3200D7CA2C /* AsyncDictionary.swift */,
				74460D3F22289B7600D7316A /* Coordinator.swift */,
				7459A6C521B0680300F83A78 /* RequirementsChecker.swift */,
				B54FBE542111F70700390F57 /* ResultsController+UIKit.swift */,
				74B5713521CD7604008F9B8E /* SharingHelper.swift */,
				D8C62470227AE0030011A7D6 /* SiteCountry.swift */,
				B5D6DC53214802740003E48A /* SyncCoordinator.swift */,
				B55D4C2620B717C000D7A50F /* UserAgent.swift */,
				CE22709E2293052700C0626C /* WebviewHelper.swift */,
			);
			path = Tools;
			sourceTree = "<group>";
		};
		B56DB3BD2049BFAA00D4AA8E = {
			isa = PBXGroup;
			children = (
				D8FBFF1622D4CC2F006E3336 /* docs */,
				8CA4F6DC220B24EB00A47B5D /* config */,
				B55D4BF920B5CDE600D7A50F /* Credentials */,
				B5A8F8A620B84CF600D211DE /* DerivedSources */,
				B56DB3F12049C0B800D4AA8E /* Classes */,
				B56DB3F22049C0C000D4AA8E /* Resources */,
				B56DB3E02049BFAA00D4AA8E /* WooCommerceTests */,
				88A44ABE866401E6DB03AC60 /* Frameworks */,
				B56DB3C72049BFAA00D4AA8E /* Products */,
				8CD41D4921F8A7E300CF3C2B /* RELEASE-NOTES.txt */,
				B559EBAD20A0BF8E00836CD4 /* README.md */,
				B559EBAE20A0BF8F00836CD4 /* LICENSE */,
				F4B77A83B2A3D94EA331691B /* Pods */,
			);
			sourceTree = "<group>";
		};
		B56DB3C72049BFAA00D4AA8E /* Products */ = {
			isa = PBXGroup;
			children = (
				B56DB3C62049BFAA00D4AA8E /* WooCommerce.app */,
				B56DB3DD2049BFAA00D4AA8E /* WooCommerceTests.xctest */,
			);
			name = Products;
			sourceTree = "<group>";
		};
		B56DB3E02049BFAA00D4AA8E /* WooCommerceTests */ = {
			isa = PBXGroup;
			children = (
				D816DDBA22265D8000903E59 /* ViewRelated */,
				B5F571A821BEECA50010D1B8 /* Responses */,
				B57C744F20F56ED300EEFC87 /* Extensions */,
				B57C5C9B21B80E8200FF82B2 /* Internal */,
				746791642108D853007CF1DC /* Mockups */,
				B5F571AC21BEF03C0010D1B8 /* Model */,
				B5718D6321B56B3F0026C9F0 /* Notifications */,
				B53B898A20D4606400EDB467 /* System */,
				B53A569521123D27000776C9 /* Tools */,
				B5DBF3C120E1482900B53AED /* Yosemite */,
				B53A56A32112483D000776C9 /* Constants.swift */,
				B56DB3E32049BFAA00D4AA8E /* Info.plist */,
				9379E1A4225536AD006A6BE4 /* TestAssets.xcassets */,
			);
			path = WooCommerceTests;
			sourceTree = "<group>";
		};
		B56DB3EF2049C06D00D4AA8E /* ViewRelated */ = {
			isa = PBXGroup;
			children = (
				743E271E21AEF13E00D6DC82 /* Fancy Alerts */,
				CED6021A20B35FBF0032C639 /* ReusableViews */,
				CE85FD5120F677460080B73E /* Dashboard */,
				CE1CCB4920570B05000EE3AC /* Orders */,
				B59C09DA2188D6E800AB41D6 /* Notifications */,
				74EC34A3225FE1F3004BBC2E /* Products */,
				02404EE52315272C00FF1170 /* Top Banner */,
				B56DB3CD2049BFAA00D4AA8E /* Main.storyboard */,
				CE263DE7206ACE3E0015A693 /* MainTabBarController.swift */,
				D8736B5222EF4F5900A14A29 /* NotificationsBadgeController.swift */,
				D8736B5622EF53A100A14A29 /* OrdersBadgeController.swift */,
			);
			path = ViewRelated;
			sourceTree = "<group>";
		};
		B56DB3F12049C0B800D4AA8E /* Classes */ = {
			isa = PBXGroup;
			children = (
				D8D15F81230A178100D48B3F /* ServiceLocator */,
				747AA0872107CE270047A89B /* Analytics */,
				B55D4C0420B6026700D7A50F /* Authentication */,
				CE1CCB4C20572444000EE3AC /* Extensions */,
				B57B67882107545B00AF8905 /* Model */,
				B5BBD6DC21B1701F00E3207E /* Notifications */,
				CE1CCB3E2056F204000EE3AC /* Styles */,
				B5D1AFBE20BC67B500DB0E8C /* System */,
				B55D4C2220B716CE00D7A50F /* Tools */,
				CE85535B209B5B6A00938BDC /* ViewModels */,
				B56DB3EF2049C06D00D4AA8E /* ViewRelated */,
				B53B898B20D4627A00EDB467 /* Yosemite */,
				B56DB3C92049BFAA00D4AA8E /* AppDelegate.swift */,
			);
			path = Classes;
			sourceTree = "<group>";
		};
		B56DB3F22049C0C000D4AA8E /* Resources */ = {
			isa = PBXGroup;
			children = (
				B59D1EE7219089A7009D1978 /* Fonts */,
				740ADFE321C33669009EE5A9 /* HTML */,
				B5E5DA7221BB0B3100FFDF42 /* Sounds */,
				B56DB3D32049BFAA00D4AA8E /* Assets.xcassets */,
				B5D1AFB320BC445900DB0E8C /* Images.xcassets */,
				B573B19D219DC2690081C78C /* Localizable.strings */,
				B56DB3D82049BFAA00D4AA8E /* Info.plist */,
				B56DB3D52049BFAA00D4AA8E /* LaunchScreen.storyboard */,
				B56C721921B5F65E00E5E85B /* Woo-Debug.entitlements */,
				B56C721A21B5F65E00E5E85B /* Woo-Release.entitlements */,
			);
			path = Resources;
			sourceTree = "<group>";
		};
		B5718D6321B56B3F0026C9F0 /* Notifications */ = {
			isa = PBXGroup;
			children = (
				B5718D6421B56B3F0026C9F0 /* PushNotificationsManagerTests.swift */,
			);
			path = Notifications;
			sourceTree = "<group>";
		};
		B57B67882107545B00AF8905 /* Model */ = {
			isa = PBXGroup;
			children = (
				B59D1EEB2190B08B009D1978 /* Age.swift */,
				B57B67892107546E00AF8905 /* Address+Woo.swift */,
				B57C5C9121B80E3B00FF82B2 /* APNSDevice+Woo.swift */,
				B59D1EE4219080B4009D1978 /* Note+Woo.swift */,
				7435E58D21C0151B00216F0F /* OrderNote+Woo.swift */,
				748C777F211E18A600814F2C /* OrderStats+Woo.swift */,
				B59D1EE92190AE96009D1978 /* StorageNote+Woo.swift */,
				CE24BCD7212F25D4001CD12E /* StorageOrder+Woo.swift */,
				743EDD9E214B05350039071B /* TopEarnerStatsItem+Woo.swift */,
			);
			path = Model;
			sourceTree = "<group>";
		};
		B57C5C9B21B80E8200FF82B2 /* Internal */ = {
			isa = PBXGroup;
			children = (
				B57C5C9C21B80E8200FF82B2 /* SessionManager+Internal.swift */,
				B57C5C9D21B80E8200FF82B2 /* SampleError.swift */,
			);
			path = Internal;
			sourceTree = "<group>";
		};
		B57C744F20F56ED300EEFC87 /* Extensions */ = {
			isa = PBXGroup;
			children = (
				D85B833C2230DC9D002168F3 /* StringWooTests.swift */,
				B5980A6621AC91AA00EBF596 /* BundleWooTests.swift */,
				B57C5C9821B80E7100FF82B2 /* DataWooTests.swift */,
				746FC23C2200A62B00C3096C /* DateWooTests.swift */,
				02B296A822FA6E0000FD7A4C /* DateStartAndEndTests.swift */,
				B57C5C9721B80E7100FF82B2 /* DictionaryWooTests.swift */,
				748C7783211E2D8400814F2C /* DoubleWooTests.swift */,
				B5C6CE602190D28E00515926 /* NSAttributedStringHelperTests.swift */,
				74F301592200EC0800931B9E /* NSDecimalNumberWooTests.swift */,
				B541B2122189E7FD008FE7C1 /* ScannerWooTests.swift */,
				B55BC1F221A8790F0011A0C0 /* StringHTMLTests.swift */,
				B5980A6421AC905C00EBF596 /* UIDeviceWooTests.swift */,
				B57C745020F56EE900EEFC87 /* UITableViewCellHelpersTests.swift */,
			);
			path = Extensions;
			sourceTree = "<group>";
		};
		B58B4ABC2108F7F800076FDD /* Notices */ = {
			isa = PBXGroup;
			children = (
				B58B4AB52108F11C00076FDD /* Notice.swift */,
				B58B4AB72108F14700076FDD /* NoticeNotificationInfo.swift */,
				B58B4AB02108F01600076FDD /* DefaultNoticePresenter.swift */,
				B58B4AAF2108F01400076FDD /* NoticeView.swift */,
			);
			path = Notices;
			sourceTree = "<group>";
		};
		B59C09DA2188D6E800AB41D6 /* Notifications */ = {
			isa = PBXGroup;
			children = (
				B5F04D962194F2D500501EE1 /* Adapters */,
				B59D1EDD219072B8009D1978 /* Cells */,
				B59C09DB2188D70200AB41D6 /* Notifications.storyboard */,
				CE263DE5206ACD220015A693 /* NotificationsViewController.swift */,
				B5F8B7DF2194759100DAB7E2 /* NotificationDetailsViewController.swift */,
				B5F8B7E4219478FA00DAB7E2 /* NotificationDetailsViewController.xib */,
			);
			path = Notifications;
			sourceTree = "<group>";
		};
		B59D1EDD219072B8009D1978 /* Cells */ = {
			isa = PBXGroup;
			children = (
				B59D1EDE219072CC009D1978 /* NoteTableViewCell.swift */,
				B59D1EE021907304009D1978 /* NoteTableViewCell.xib */,
				B560D6852195BCA90027BB7E /* NoteDetailsHeaderTableViewCell.swift */,
				B560D6872195BCC70027BB7E /* NoteDetailsHeaderTableViewCell.xib */,
				B5F571A321BEC90D0010D1B8 /* NoteDetailsHeaderPlainTableViewCell.swift */,
				B5F571A521BEC92A0010D1B8 /* NoteDetailsHeaderPlainTableViewCell.xib */,
				B560D68B2195BD1D0027BB7E /* NoteDetailsCommentTableViewCell.swift */,
				B560D6892195BD100027BB7E /* NoteDetailsCommentTableViewCell.xib */,
			);
			path = Cells;
			sourceTree = "<group>";
		};
		B59D1EE7219089A7009D1978 /* Fonts */ = {
			isa = PBXGroup;
			children = (
				B59D1EE6219089A3009D1978 /* Noticons.ttf */,
			);
			path = Fonts;
			sourceTree = "<group>";
		};
		B5A03699214C0E7000774E2C /* Logging */ = {
			isa = PBXGroup;
			children = (
				933A27362222354600C2143A /* Logging.swift */,
				B5DB01B42114AB2D00A4F797 /* CrashLogging.swift */,
			);
			path = Logging;
			sourceTree = "<group>";
		};
		B5A8F8A620B84CF600D211DE /* DerivedSources */ = {
			isa = PBXGroup;
			children = (
				B5A8F8A720B84D3F00D211DE /* ApiCredentials.swift */,
				B5A8F8A820B84D3F00D211DE /* InfoPlist.h */,
			);
			path = DerivedSources;
			sourceTree = "<group>";
		};
		B5A8F8AB20B88D8400D211DE /* Prologue */ = {
			isa = PBXGroup;
			children = (
				B5A8F8AC20B88D9900D211DE /* LoginPrologueViewController.swift */,
				B5A8F8AE20B88DCC00D211DE /* LoginPrologueViewController.xib */,
			);
			path = Prologue;
			sourceTree = "<group>";
		};
		B5BBD6DC21B1701F00E3207E /* Notifications */ = {
			isa = PBXGroup;
			children = (
				B555530E21B57DE700449E71 /* ApplicationAdapter.swift */,
				B56C721121B5B44000E5E85B /* PushNotificationsConfiguration.swift */,
				B5BBD6DD21B1703600E3207E /* PushNotificationsManager.swift */,
				B509FED221C05121000076A9 /* SupportManagerAdapter.swift */,
				B555530C21B57DC300449E71 /* UserNotificationsCenterAdapter.swift */,
			);
			path = Notifications;
			sourceTree = "<group>";
		};
		B5D1AFBE20BC67B500DB0E8C /* System */ = {
			isa = PBXGroup;
			children = (
				CEEC9B5D21E79C330055EEF0 /* BuildConfiguration.swift */,
				CEEC9B5B21E79B3E0055EEF0 /* FeatureFlag.swift */,
				934CB122224EAB150005CCB9 /* main.swift */,
				B5AA7B3C20ED5D15004DA14F /* SessionManager.swift */,
				CECA64B020D9990E005A44C4 /* WooCommerce-Bridging-Header.h */,
				B5D1AFBF20BC67C200DB0E8C /* WooConstants.swift */,
				CE2409F0215D12D30091F887 /* WooNavigationController.swift */,
			);
			path = System;
			sourceTree = "<group>";
		};
		B5D1AFC420BC7B3000DB0E8C /* Epilogue */ = {
			isa = PBXGroup;
			children = (
				B57C743C20F5493300EEFC87 /* AccountHeaderView.swift */,
				B57C744220F54F1C00EEFC87 /* AccountHeaderView.xib */,
				B57C744920F5649300EEFC87 /* EmptyStoresTableViewCell.swift */,
				B57C744B20F564B400EEFC87 /* EmptyStoresTableViewCell.xib */,
				B557652A20F681E800185843 /* StoreTableViewCell.swift */,
				B557652C20F6827900185843 /* StoreTableViewCell.xib */,
				B5D1AFC520BC7B7300DB0E8C /* StorePickerViewController.swift */,
				B5D1AFC720BC7B9600DB0E8C /* StorePickerViewController.xib */,
				74460D4122289C7A00D7316A /* StorePickerCoordinator.swift */,
			);
			path = Epilogue;
			sourceTree = "<group>";
		};
		B5DBF3C120E1482900B53AED /* Yosemite */ = {
			isa = PBXGroup;
			children = (
				B5DBF3C220E1484400B53AED /* StoresManagerTests.swift */,
			);
			path = Yosemite;
			sourceTree = "<group>";
		};
		B5E5DA7221BB0B3100FFDF42 /* Sounds */ = {
			isa = PBXGroup;
			children = (
				B5F571AF21BF149D0010D1B8 /* o.caf */,
			);
			path = Sounds;
			sourceTree = "<group>";
		};
		B5F04D962194F2D500501EE1 /* Adapters */ = {
			isa = PBXGroup;
			children = (
				B5F04D942194F2A300501EE1 /* NoteDetailsRow.swift */,
			);
			path = Adapters;
			sourceTree = "<group>";
		};
		B5F571AC21BEF03C0010D1B8 /* Model */ = {
			isa = PBXGroup;
			children = (
				B5F571AA21BEECB60010D1B8 /* NoteWooTests.swift */,
				7435E58F21C0162C00216F0F /* OrderNoteWooTests.swift */,
			);
			path = Model;
			sourceTree = "<group>";
		};
		CE14452C2188C0EC00A991D8 /* Zendesk */ = {
			isa = PBXGroup;
			children = (
				CE14452D2188C11700A991D8 /* ZendeskManager.swift */,
			);
			path = Zendesk;
			sourceTree = "<group>";
		};
		CE1CCB3E2056F204000EE3AC /* Styles */ = {
			isa = PBXGroup;
			children = (
				CE1CCB3F2056F21C000EE3AC /* Style.swift */,
				CE1F512A206985DF00C6C810 /* PaddedLabel.swift */,
			);
			path = Styles;
			sourceTree = "<group>";
		};
		CE1CCB4920570B05000EE3AC /* Orders */ = {
			isa = PBXGroup;
			children = (
				45C8B25E23155C940002FA77 /* Billing Information */,
				CE37C04022984E12008DCB39 /* Fulfillment */,
				CEE006022077D0F80079161F /* Cells */,
				CEE005F52076C4040079161F /* Orders.storyboard */,
				B509112E2049E27A007D25DC /* OrdersViewController.swift */,
				CEE006072077D14C0079161F /* OrderDetailsViewController.swift */,
				B53B3F36219C75AC00DF1EB6 /* OrderLoaderViewController.swift */,
				B5F355EE21CD500200A7077A /* OrderSearchViewController.swift */,
				B5F355F021CD504400A7077A /* OrderSearchViewController.xib */,
				CE583A0321076C0100D73C1C /* NewNoteViewController.swift */,
				B5FD111121D3CE7700560344 /* NewNoteViewController.xib */,
				D81D9226222E7F0800FFA585 /* OrderStatusListViewController.swift */,
				D81D9227222E7F0800FFA585 /* OrderStatusListViewController.xib */,
				CE21B3DC20FF9BC200A259D5 /* ProductListViewController.swift */,
				D83F5932225B2EB800626E75 /* ManualTrackingViewController.swift */,
				D843D5C622434A08001BFA55 /* ManualTrackingViewController.xib */,
				D843D5D122485009001BFA55 /* ShipmentProvidersViewController.swift */,
				D843D5D222485009001BFA55 /* ShipmentProvidersViewController.xib */,
			);
			path = Orders;
			sourceTree = "<group>";
		};
		CE1CCB4C20572444000EE3AC /* Extensions */ = {
			isa = PBXGroup;
			children = (
				B58B4ABF2108FF6100076FDD /* Array+Helpers.swift */,
				B59C09D82188CBB100AB41D6 /* Array+Notes.swift */,
				B5980A6221AC879F00EBF596 /* Bundle+Woo.swift */,
				CE4296B820A5E9E400B2AFBD /* CNContact+Helpers.swift */,
				B57C5C9321B80E4700FF82B2 /* Data+Woo.swift */,
				B5290ED8219B3FA900A6AF7F /* Date+Woo.swift */,
				CE4DDB7A20DD312400D32EC8 /* DateFormatter+Helpers.swift */,
				B57C5C9521B80E5400FF82B2 /* Dictionary+Woo.swift */,
				748C7781211E294000814F2C /* Double+Woo.swift */,
				740987B221B87760000E4C80 /* FancyAnimatedButton+Woo.swift */,
				B509FED021C041DF000076A9 /* Locale+Woo.swift */,
				CE021534215BE3AB00C19555 /* LoginNavigationController+Woo.swift */,
				B59D1EE221907C7B009D1978 /* NSAttributedString+Helpers.swift */,
				CE4DA5C921DEA78E00074607 /* NSDecimalNumber+Helpers.swift */,
				B5A56BF4219F5AB20065A902 /* NSNotificationName+Woo.swift */,
				B57C744420F55BA600EEFC87 /* NSObject+Helpers.swift */,
				B541B2162189EED4008FE7C1 /* NSMutableAttributedString+Helpers.swift */,
				B541B21F218A007C008FE7C1 /* NSMutableParagraphStyle+Helpers.swift */,
				B541B222218A29A6008FE7C1 /* NSParagraphStyle+Woo.swift */,
				B541B2142189EEA1008FE7C1 /* Scanner+Helpers.swift */,
				74D0A52F2139CF1300E2919F /* String+Helpers.swift */,
				B55BC1F021A878A30011A0C0 /* String+HTML.swift */,
				B517EA1C218B41F200730EC4 /* String+Woo.swift */,
				B5C3876321C41B9F006CE970 /* UIApplication+Woo.swift */,
				B5A56BF2219F46470065A902 /* UIButton+Animations.swift */,
				CE32B11920BF8E32006FBCF4 /* UIButton+Helpers.swift */,
				CE1F51262064345B00C6C810 /* UIColor+Helpers.swift */,
				B5D1AFB920BC515600DB0E8C /* UIColor+Woo.swift */,
				B5980A6021AC878900EBF596 /* UIDevice+Woo.swift */,
				CE1F512820697F0100C6C810 /* UIFont+Helpers.swift */,
				B541B225218A412C008FE7C1 /* UIFont+Woo.swift */,
				B5D1AFB720BC510200DB0E8C /* UIImage+Woo.swift */,
				B554E17A2152F27200F31188 /* UILabel+Appearance.swift */,
				CE1F51242064179A00C6C810 /* UILabel+Helpers.swift */,
				B582F95820FFCEAA0060934A /* UITableViewHeaderFooterView+Helpers.swift */,
				B57C744D20F56E3800EEFC87 /* UITableViewCell+Helpers.swift */,
				B554E1782152F20000F31188 /* UINavigationBar+Appearance.swift */,
				748AD086219F481B00023535 /* UIView+Animation.swift */,
				B57C744620F55BC800EEFC87 /* UIView+Helpers.swift */,
				B5A82EE6210263460053ADC8 /* UIViewController+Helpers.swift */,
				B5AA7B3E20ED81C2004DA14F /* UserDefaults+Woo.swift */,
				B59D49CC219B587E006BF0AD /* UILabel+OrderStatus.swift */,
				B53B3F38219C817800DF1EB6 /* UIStoryboard+Woo.swift */,
				B586906521A5F4B1001F1EFC /* UINavigationController+Woo.swift */,
				D8149F552251EE300006A245 /* UITextField+Helpers.swift */,
				D82DFB49225F22D400EFE2CB /* UISearchBar+Appearance.swift */,
				02820F3322C257B700DE0D37 /* UITableView+FooterHelpers.swift */,
				02B296A622FA6DB500FD7A4C /* Date+StartAndEnd.swift */,
				02D45646231CB1FB008CF0A9 /* UIImage+Dot.swift */,
			);
			path = Extensions;
			sourceTree = "<group>";
		};
		CE22E3F821714639005A6BEF /* Privacy */ = {
			isa = PBXGroup;
			children = (
				CE22E3F62170E23C005A6BEF /* PrivacySettingsViewController.swift */,
			);
			path = Privacy;
			sourceTree = "<group>";
		};
		CE27257A219249B5002B22EB /* Help */ = {
			isa = PBXGroup;
			children = (
				CE27257B21924A8C002B22EB /* HelpAndSupportViewController.swift */,
				CE15524921FFB10100EAA690 /* ApplicationLogViewController.swift */,
				CE1AFE612200B1BD00432745 /* ApplicationLogDetailViewController.swift */,
			);
			path = Help;
			sourceTree = "<group>";
		};
		CE37C04022984E12008DCB39 /* Fulfillment */ = {
			isa = PBXGroup;
			children = (
				CE37C04122984E50008DCB39 /* Cells */,
				B5A82EE121025C450053ADC8 /* FulfillViewController.swift */,
				B5A82EE421025E550053ADC8 /* FulfillViewController.xib */,
			);
			path = Fulfillment;
			sourceTree = "<group>";
		};
		CE37C04122984E50008DCB39 /* Cells */ = {
			isa = PBXGroup;
			children = (
				CE37C04222984E81008DCB39 /* PickListTableViewCell.swift */,
				CE37C04322984E81008DCB39 /* PickListTableViewCell.xib */,
			);
			path = Cells;
			sourceTree = "<group>";
		};
		CE85535B209B5B6A00938BDC /* ViewModels */ = {
			isa = PBXGroup;
			children = (
				D817585C22BB5E6900289CFE /* OrderDetailsViewModel */,
				D843D5D82248EE90001BFA55 /* ManualTrackingViewModel.swift */,
				B57B678D21078C5400AF8905 /* OrderItemViewModel.swift */,
				CE22709A228F362600C0626C /* ProductDetailsViewModel.swift */,
				D843D5D622485B19001BFA55 /* ShippingProvidersViewModel.swift */,
				D8736B5922F07D7100A14A29 /* MainTabViewModel.swift */,
			);
			path = ViewModels;
			sourceTree = "<group>";
		};
		CE85FD5120F677460080B73E /* Dashboard */ = {
			isa = PBXGroup;
			children = (
				028BAC4322F3AE3B008BB4AF /* Stats v4 */,
				029D444B22F1417400DEFA8A /* Stats v3 */,
				029D444722F13F5C00DEFA8A /* Factories */,
				74036CBE211B87FD00E462C2 /* MyStore */,
				CE85FD5820F7A59E0080B73E /* Settings */,
				CE85FD5220F677770080B73E /* Dashboard.storyboard */,
				B509112D2049E27A007D25DC /* DashboardViewController.swift */,
			);
			path = Dashboard;
			sourceTree = "<group>";
		};
		CE85FD5820F7A59E0080B73E /* Settings */ = {
			isa = PBXGroup;
			children = (
				74C6FEA321C2F189009286B6 /* About */,
				02D4564A231D059E008CF0A9 /* Beta features */,
				CE27257A219249B5002B22EB /* Help */,
				CE22E3F821714639005A6BEF /* Privacy */,
				B509112F2049E27A007D25DC /* SettingsViewController.swift */,
			);
			path = Settings;
			sourceTree = "<group>";
		};
		CE9B7E3021C94685000F971C /* Currency */ = {
			isa = PBXGroup;
			children = (
				93FA787321CD7E9E00B663E5 /* CurrencySettings.swift */,
				CE4DA5C521DD755E00074607 /* CurrencyFormatter.swift */,
			);
			path = Currency;
			sourceTree = "<group>";
		};
		CED6021A20B35FBF0032C639 /* ReusableViews */ = {
			isa = PBXGroup;
			children = (
				D8736B7422F1FE1600A14A29 /* BadgeLabel.swift */,
				CE21B3D520FE669A00A259D5 /* BasicTableViewCell.swift */,
				CE21B3D620FE669A00A259D5 /* BasicTableViewCell.xib */,
				B5FD111521D3F13700560344 /* BordersView.swift */,
				B5A8532120BDBFAE00FAAB4D /* CircularImageView.swift */,
				D83F592E225B269C00626E75 /* DatePickerTableViewCell.swift */,
				D83F592F225B269C00626E75 /* DatePickerTableViewCell.xib */,
				B50BB4152141828F00AF0F3C /* FooterSpinnerView.swift */,
				CE24BCCD212DE8A6001CD12E /* HeadlineLabelTableViewCell.swift */,
				CE24BCCE212DE8A6001CD12E /* HeadlineLabelTableViewCell.xib */,
				7441E1D121503F77004E6ECE /* IntrinsicTableView.swift */,
				740382D92267D94100A627F4 /* LargeImageTableViewCell.swift */,
				740382DA2267D94100A627F4 /* LargeImageTableViewCell.xib */,
				CE1EC8EA20B8A3FF009762BF /* LeftImageTableViewCell.swift */,
				CE1EC8EB20B8A3FF009762BF /* LeftImageTableViewCell.xib */,
				B5BE75DA213F1D1E00909A14 /* OverlayMessageView.swift */,
				B5BE75DC213F1D3D00909A14 /* OverlayMessageView.xib */,
				CE0F17CD22A8105800964A63 /* ReadMoreTableViewCell.swift */,
				CE0F17CE22A8105800964A63 /* ReadMoreTableViewCell.xib */,
				744F00D121B582A9007EFA93 /* StarRatingView.swift */,
				D85B8331222FABD1002168F3 /* StatusListTableViewCell.swift */,
				D85B8332222FABD1002168F3 /* StatusListTableViewCell.xib */,
				CE583A052107849F00D73C1C /* SwitchTableViewCell.swift */,
				CE583A062107849F00D73C1C /* SwitchTableViewCell.xib */,
				CE85FD5920F7A7640080B73E /* TableFooterView.swift */,
				CE85FD5B20F7A7740080B73E /* TableFooterView.xib */,
				CE583A092107937F00D73C1C /* TextViewTableViewCell.swift */,
				CE583A0A2107937F00D73C1C /* TextViewTableViewCell.xib */,
				D843D5C922437E59001BFA55 /* TitleAndEditableValueTableViewCell.swift */,
				D843D5CA22437E59001BFA55 /* TitleAndEditableValueTableViewCell.xib */,
				CE22E3F921714776005A6BEF /* TopLeftImageTableViewCell.swift */,
				CE22E3FA21714776005A6BEF /* TopLeftImageTableViewCell.xib */,
				CE1EC8C920B479F1009762BF /* TwoColumnLabelView.swift */,
				CE1EC8C720B478B6009762BF /* TwoColumnLabelView.xib */,
				CE32B10C20BEDE1C006FBCF4 /* TwoColumnSectionHeaderView.swift */,
				CE32B10A20BEDE05006FBCF4 /* TwoColumnSectionHeaderView.xib */,
				CE1D5A53228A0AD200DF3715 /* TwoColumnTableViewCell.swift */,
				CE1D5A54228A0AD200DF3715 /* TwoColumnTableViewCell.xib */,
				CE27257D21925AE8002B22EB /* ValueOneTableViewCell.swift */,
				CE27257E21925AE8002B22EB /* ValueOneTableViewCell.xib */,
				B5A56BEF219F2CE90065A902 /* VerticalButton.swift */,
				D81F2D36225F0D160084BF9C /* EmptyListMessageWithActionView.swift */,
				D81F2D34225F0CF70084BF9C /* EmptyListMessageWithActionView.xib */,
				CE227096228F152400C0626C /* WooBasicTableViewCell.swift */,
				CE227098228F180B00C0626C /* WooBasicTableViewCell.xib */,
			);
			path = ReusableViews;
			sourceTree = "<group>";
		};
		CEE006022077D0F80079161F /* Cells */ = {
			isa = PBXGroup;
			children = (
				D8149F512251CFE50006A245 /* EditableOrderTrackingTableViewCell.swift */,
				D8149F522251CFE50006A245 /* EditableOrderTrackingTableViewCell.xib */,
				D83C129E22250BEF004CA04C /* OrderTrackingTableViewCell.swift */,
				D83C129D22250BEF004CA04C /* OrderTrackingTableViewCell.xib */,
				CE1CCB4A20570B1F000EE3AC /* OrderTableViewCell.swift */,
				B5FD110D21D3CB8500560344 /* OrderTableViewCell.xib */,
				45C8B2562313FA570002FA77 /* CustomerNoteTableViewCell.swift */,
				45C8B2572313FA570002FA77 /* CustomerNoteTableViewCell.xib */,
				CE855362209BA6A700938BDC /* CustomerInfoTableViewCell.swift */,
				CE855361209BA6A700938BDC /* CustomerInfoTableViewCell.xib */,
				45AE582A230D9D35001901E3 /* OrderNoteHeaderTableViewCell.swift */,
				45AE582B230D9D35001901E3 /* OrderNoteHeaderTableViewCell.xib */,
				CE1EC8EF20B8A408009762BF /* OrderNoteTableViewCell.swift */,
				CE1EC8EE20B8A408009762BF /* OrderNoteTableViewCell.xib */,
				CE1EC8C320B46819009762BF /* PaymentTableViewCell.swift */,
				CE1EC8C420B46819009762BF /* PaymentTableViewCell.xib */,
				CE21B3DE20FFC59700A259D5 /* ProductDetailsTableViewCell.swift */,
				CE21B3DF20FFC59700A259D5 /* ProductDetailsTableViewCell.xib */,
				CE32B11320BF8779006FBCF4 /* FulfillButtonTableViewCell.swift */,
				CE32B11420BF8779006FBCF4 /* FulfillButtonTableViewCell.xib */,
				CEE006032077D1280079161F /* SummaryTableViewCell.swift */,
				CEE006042077D1280079161F /* SummaryTableViewCell.xib */,
			);
			path = Cells;
			sourceTree = "<group>";
		};
		CEEC9B6121E79EBF0055EEF0 /* AppRatings */ = {
			isa = PBXGroup;
			children = (
				CEEC9B6221E79EE00055EEF0 /* AppRatingManager.swift */,
			);
			path = AppRatings;
			sourceTree = "<group>";
		};
		D816DDBA22265D8000903E59 /* ViewRelated */ = {
			isa = PBXGroup;
			children = (
				02E4FD7F2306AA770049610C /* Dashboard */,
				D85B833E2230F268002168F3 /* SummaryTableViewCellTests.swift */,
				D85B8335222FCDA1002168F3 /* StatusListTableViewCellTests.swift */,
				D816DDBB22265DA300903E59 /* OrderTrackingTableViewCellTests.swift */,
				45C8B25A231521510002FA77 /* CustomerNoteTableViewCellTests.swift */,
				45C8B25C231529410002FA77 /* CustomerInfoTableViewCellTests.swift */,
				45C8B2682316B2440002FA77 /* BillingAddressTableViewCellTests.swift */,
			);
			path = ViewRelated;
			sourceTree = "<group>";
		};
		D817585C22BB5E6900289CFE /* OrderDetailsViewModel */ = {
			isa = PBXGroup;
			children = (
				CE85535C209B5BB700938BDC /* OrderDetailsViewModel.swift */,
				D817585D22BB5E8700289CFE /* OrderEmailComposer.swift */,
				D817585F22BB614A00289CFE /* OrderMessageComposer.swift */,
				D817586122BB64C300289CFE /* OrderDetailsNotices.swift */,
				D817586322BDD81600289CFE /* OrderDetailsDataSource.swift */,
				D8C11A4D22DD235F00D4A88D /* OrderDetailsResultsControllers.swift */,
				D8C11A5D22E2440400D4A88D /* OrderPaymentDetailsViewModel.swift */,
			);
			path = OrderDetailsViewModel;
			sourceTree = "<group>";
		};
		D8D15F81230A178100D48B3F /* ServiceLocator */ = {
			isa = PBXGroup;
			children = (
				D8C251D1230CA90200F49782 /* StoresManager.swift */,
				D8D15F82230A17A000D48B3F /* ServiceLocator.swift */,
				D8D15F84230A18AB00D48B3F /* Analytics.swift */,
				D8C251D8230D256F00F49782 /* NoticePresenter.swift */,
				D8C251DA230D288A00F49782 /* PushNotesManager.swift */,
				D831E2DB230E0558000037D0 /* Authentication.swift */,
				D831E2DF230E0BA7000037D0 /* Logs.swift */,
			);
			path = ServiceLocator;
			sourceTree = "<group>";
		};
		F4B77A83B2A3D94EA331691B /* Pods */ = {
			isa = PBXGroup;
			children = (
				90AC1C0B391E04A837BDC64E /* Pods-WooCommerce.debug.xcconfig */,
				33035144757869DE5E4DC88A /* Pods-WooCommerce.release.xcconfig */,
				9D2992FEF3D1246B8CCC2EBB /* Pods-WooCommerceTests.debug.xcconfig */,
				8A659E65308A3D9DD79A95F9 /* Pods-WooCommerceTests.release.xcconfig */,
			);
			name = Pods;
			sourceTree = "<group>";
		};
/* End PBXGroup section */

/* Begin PBXNativeTarget section */
		B56DB3C52049BFAA00D4AA8E /* WooCommerce */ = {
			isa = PBXNativeTarget;
			buildConfigurationList = B56DB3E62049BFAA00D4AA8E /* Build configuration list for PBXNativeTarget "WooCommerce" */;
			buildPhases = (
				91990E72B3E1D58AC13D7628 /* [CP] Check Pods Manifest.lock */,
				B56DB3C22049BFAA00D4AA8E /* Sources */,
				B56DB3C32049BFAA00D4AA8E /* Frameworks */,
				B56DB3C42049BFAA00D4AA8E /* Resources */,
				B5650B1020A4CD7F009702D0 /* Embed Frameworks */,
				B7A94351C1ADC31EA528B895 /* [CP] Embed Pods Frameworks */,
				20B459508F75052BDBC0902F /* [CP] Copy Pods Resources */,
				CE1445302188ED0300A991D8 /* Zendesk Strip Frameworks */,
			);
			buildRules = (
			);
			dependencies = (
				B55D4C1520B6131400D7A50F /* PBXTargetDependency */,
			);
			name = WooCommerce;
			productName = WooCommerce;
			productReference = B56DB3C62049BFAA00D4AA8E /* WooCommerce.app */;
			productType = "com.apple.product-type.application";
		};
		B56DB3DC2049BFAA00D4AA8E /* WooCommerceTests */ = {
			isa = PBXNativeTarget;
			buildConfigurationList = B56DB3E92049BFAA00D4AA8E /* Build configuration list for PBXNativeTarget "WooCommerceTests" */;
			buildPhases = (
				E8FC62641D61F33F705BC760 /* [CP] Check Pods Manifest.lock */,
				B56DB3D92049BFAA00D4AA8E /* Sources */,
				B56DB3DA2049BFAA00D4AA8E /* Frameworks */,
				B56DB3DB2049BFAA00D4AA8E /* Resources */,
			);
			buildRules = (
			);
			dependencies = (
				B56DB3DF2049BFAA00D4AA8E /* PBXTargetDependency */,
			);
			name = WooCommerceTests;
			productName = WooCommerceTests;
			productReference = B56DB3DD2049BFAA00D4AA8E /* WooCommerceTests.xctest */;
			productType = "com.apple.product-type.bundle.unit-test";
		};
/* End PBXNativeTarget section */

/* Begin PBXProject section */
		B56DB3BE2049BFAA00D4AA8E /* Project object */ = {
			isa = PBXProject;
			attributes = {
				LastSwiftUpdateCheck = 0920;
				LastUpgradeCheck = 1010;
				ORGANIZATIONNAME = Automattic;
				TargetAttributes = {
					B55D4C0F20B612F300D7A50F = {
						CreatedOnToolsVersion = 9.3.1;
						ProvisioningStyle = Automatic;
					};
					B56DB3C52049BFAA00D4AA8E = {
						CreatedOnToolsVersion = 9.2;
						LastSwiftMigration = 1020;
						ProvisioningStyle = Manual;
						SystemCapabilities = {
							com.apple.BackgroundModes = {
								enabled = 1;
							};
							com.apple.Keychain = {
								enabled = 1;
							};
							com.apple.Push = {
								enabled = 1;
							};
							com.apple.iCloud = {
								enabled = 1;
							};
						};
					};
					B56DB3DC2049BFAA00D4AA8E = {
						CreatedOnToolsVersion = 9.2;
						LastSwiftMigration = 1020;
						ProvisioningStyle = Automatic;
						TestTargetID = B56DB3C52049BFAA00D4AA8E;
					};
				};
			};
			buildConfigurationList = B56DB3C12049BFAA00D4AA8E /* Build configuration list for PBXProject "WooCommerce" */;
			compatibilityVersion = "Xcode 8.0";
			developmentRegion = en;
			hasScannedForEncodings = 0;
			knownRegions = (
				en,
				Base,
				ar,
				de,
				id,
				es,
				it,
				ko,
				he,
				ja,
				fr,
				"zh-Hant",
				ru,
				tr,
				sv,
				"pt-BR",
				"zh-Hans",
				nl,
			);
			mainGroup = B56DB3BD2049BFAA00D4AA8E;
			productRefGroup = B56DB3C72049BFAA00D4AA8E /* Products */;
			projectDirPath = "";
			projectRoot = "";
			targets = (
				B56DB3C52049BFAA00D4AA8E /* WooCommerce */,
				B56DB3DC2049BFAA00D4AA8E /* WooCommerceTests */,
				B55D4C0F20B612F300D7A50F /* GenerateCredentials */,
			);
		};
/* End PBXProject section */

/* Begin PBXResourcesBuildPhase section */
		B56DB3C42049BFAA00D4AA8E /* Resources */ = {
			isa = PBXResourcesBuildPhase;
			buildActionMask = 2147483647;
			files = (
				B56DB3D72049BFAA00D4AA8E /* LaunchScreen.storyboard in Resources */,
				CE583A0C2107937F00D73C1C /* TextViewTableViewCell.xib in Resources */,
				D843D5CC22437E59001BFA55 /* TitleAndEditableValueTableViewCell.xib in Resources */,
				B560D68A2195BD100027BB7E /* NoteDetailsCommentTableViewCell.xib in Resources */,
				CE0F17D022A8105800964A63 /* ReadMoreTableViewCell.xib in Resources */,
				CE1D5A5A228A1C2C00DF3715 /* ProductReviewsTableViewCell.xib in Resources */,
				B5A8F8AF20B88DCC00D211DE /* LoginPrologueViewController.xib in Resources */,
				74E0F441211C9AE600A79CCE /* PeriodDataViewController.xib in Resources */,
				B5F571B021BF149D0010D1B8 /* o.caf in Resources */,
				45AE582D230D9D35001901E3 /* OrderNoteHeaderTableViewCell.xib in Resources */,
				B5D1AFC820BC7B9600DB0E8C /* StorePickerViewController.xib in Resources */,
				CE1D5A56228A0AD200DF3715 /* TwoColumnTableViewCell.xib in Resources */,
				B57C744320F54F1C00EEFC87 /* AccountHeaderView.xib in Resources */,
				D843D5D422485009001BFA55 /* ShipmentProvidersViewController.xib in Resources */,
				028BAC4522F3AE5C008BB4AF /* StoreStatsV4PeriodViewController.xib in Resources */,
				CE227099228F180B00C0626C /* WooBasicTableViewCell.xib in Resources */,
				93BCF01F20DC2CE200EBF7A1 /* bash_secrets.tpl in Resources */,
				B56DB3D42049BFAA00D4AA8E /* Assets.xcassets in Resources */,
				B573B1A0219DC2690081C78C /* Localizable.strings in Resources */,
				B559EBAF20A0BF8F00836CD4 /* README.md in Resources */,
				CE583A082107849F00D73C1C /* SwitchTableViewCell.xib in Resources */,
				CE22571B20E16FBC0037F478 /* LeftImageTableViewCell.xib in Resources */,
				8CD41D4A21F8A7E300CF3C2B /* RELEASE-NOTES.txt in Resources */,
				B5F8B7E5219478FA00DAB7E2 /* NotificationDetailsViewController.xib in Resources */,
				B5FD111221D3CE7700560344 /* NewNoteViewController.xib in Resources */,
				D843D5C822434A08001BFA55 /* ManualTrackingViewController.xib in Resources */,
				7441EBCA226A71AA008BF83D /* TitleBodyTableViewCell.xib in Resources */,
				740382DC2267D94100A627F4 /* LargeImageTableViewCell.xib in Resources */,
				CE22E3FC21714776005A6BEF /* TopLeftImageTableViewCell.xib in Resources */,
				B5D1AFB420BC445A00DB0E8C /* Images.xcassets in Resources */,
				CEE005F62076C4040079161F /* Orders.storyboard in Resources */,
				CE85FD5C20F7A7740080B73E /* TableFooterView.xib in Resources */,
				B57C744C20F564B400EEFC87 /* EmptyStoresTableViewCell.xib in Resources */,
				B59C09DC2188D70200AB41D6 /* Notifications.storyboard in Resources */,
				CE37C04522984E81008DCB39 /* PickListTableViewCell.xib in Resources */,
				D85B8334222FABD1002168F3 /* StatusListTableViewCell.xib in Resources */,
				B5F571A621BEC92A0010D1B8 /* NoteDetailsHeaderPlainTableViewCell.xib in Resources */,
				B5F355F121CD504400A7077A /* OrderSearchViewController.xib in Resources */,
				CE1EC8F020B8A408009762BF /* OrderNoteTableViewCell.xib in Resources */,
				B55D4BFD20B5CDE700D7A50F /* replace_secrets.rb in Resources */,
				74A95B5821C403EA00FEE953 /* pure-min.css in Resources */,
				B5BE75DD213F1D3D00909A14 /* OverlayMessageView.xib in Resources */,
				D8149F542251CFE60006A245 /* EditableOrderTrackingTableViewCell.xib in Resources */,
				D81D9229222E7F0800FFA585 /* OrderStatusListViewController.xib in Resources */,
				748D34DE214828DD00E21A2F /* TopPerformerDataViewController.xib in Resources */,
				CEE006062077D1280079161F /* SummaryTableViewCell.xib in Resources */,
				CE24BCD0212DE8A6001CD12E /* HeadlineLabelTableViewCell.xib in Resources */,
				B559EBB020A0BF8F00836CD4 /* LICENSE in Resources */,
				74EC34A9225FE69C004BBC2E /* ProductDetailsViewController.xib in Resources */,
				CE32B10B20BEDE05006FBCF4 /* TwoColumnSectionHeaderView.xib in Resources */,
				B5FD110E21D3CB8500560344 /* OrderTableViewCell.xib in Resources */,
				D83C129F22250BF0004CA04C /* OrderTrackingTableViewCell.xib in Resources */,
				B59D1EE121907304009D1978 /* NoteTableViewCell.xib in Resources */,
				B59D1EE821908A08009D1978 /* Noticons.ttf in Resources */,
				D81F2D35225F0CF70084BF9C /* EmptyListMessageWithActionView.xib in Resources */,
				B560D6882195BCC70027BB7E /* NoteDetailsHeaderTableViewCell.xib in Resources */,
				CE27258021925AE8002B22EB /* ValueOneTableViewCell.xib in Resources */,
				B5A82EE521025E550053ADC8 /* FulfillViewController.xib in Resources */,
				45C8B26223155CBC0002FA77 /* BillingInformationViewController.xib in Resources */,
				740ADFE521C33688009EE5A9 /* licenses.html in Resources */,
				45C8B2592313FA570002FA77 /* CustomerNoteTableViewCell.xib in Resources */,
				B554016B2170D6010067DC90 /* ChartPlaceholderView.xib in Resources */,
				CE32B11620BF8779006FBCF4 /* FulfillButtonTableViewCell.xib in Resources */,
				45C8B2672316AB460002FA77 /* BillingAddressTableViewCell.xib in Resources */,
				B557652D20F6827900185843 /* StoreTableViewCell.xib in Resources */,
				7493BB8F2149852A003071A9 /* TopPerformersHeaderView.xib in Resources */,
				CE1EC8C620B46819009762BF /* PaymentTableViewCell.xib in Resources */,
				CE21B3E120FFC59700A259D5 /* ProductDetailsTableViewCell.xib in Resources */,
				CE85FD5320F677770080B73E /* Dashboard.storyboard in Resources */,
				B56DB3CF2049BFAA00D4AA8E /* Main.storyboard in Resources */,
				CE21B3D820FE669A00A259D5 /* BasicTableViewCell.xib in Resources */,
				74334F37214AB130006D6AC5 /* ProductTableViewCell.xib in Resources */,
				CE1EC8C820B478B6009762BF /* TwoColumnLabelView.xib in Resources */,
				CE855365209BA6A700938BDC /* CustomerInfoTableViewCell.xib in Resources */,
				74F9E9CD214C036400A3F2D2 /* NoPeriodDataTableViewCell.xib in Resources */,
				D83F5931225B269C00626E75 /* DatePickerTableViewCell.xib in Resources */,
			);
			runOnlyForDeploymentPostprocessing = 0;
		};
		B56DB3DB2049BFAA00D4AA8E /* Resources */ = {
			isa = PBXResourcesBuildPhase;
			buildActionMask = 2147483647;
			files = (
				9379E1A5225536AD006A6BE4 /* TestAssets.xcassets in Resources */,
				9379E1A32255365F006A6BE4 /* TestingMode.storyboard in Resources */,
				B5F571A921BEECA50010D1B8 /* Responses in Resources */,
			);
			runOnlyForDeploymentPostprocessing = 0;
		};
/* End PBXResourcesBuildPhase section */

/* Begin PBXShellScriptBuildPhase section */
		20B459508F75052BDBC0902F /* [CP] Copy Pods Resources */ = {
			isa = PBXShellScriptBuildPhase;
			buildActionMask = 2147483647;
			files = (
			);
			inputPaths = (
				"${PODS_ROOT}/Target Support Files/Pods-WooCommerce/Pods-WooCommerce-resources.sh",
				"${PODS_CONFIGURATION_BUILD_DIR}/1PasswordExtension/OnePasswordExtensionResources.bundle",
				"${PODS_CONFIGURATION_BUILD_DIR}/Automattic-Tracks-iOS/DataModel.bundle",
				"${PODS_ROOT}/FormatterKit/FormatterKit/FormatterKit.bundle",
				"${PODS_ROOT}/GoogleSignIn/Resources/GoogleSignIn.bundle",
				"${PODS_ROOT}/SVProgressHUD/SVProgressHUD/SVProgressHUD.bundle",
				"${PODS_CONFIGURATION_BUILD_DIR}/WordPressAuthenticator/WordPressAuthenticator.bundle",
				"${PODS_CONFIGURATION_BUILD_DIR}/WordPressShared/WordPressShared.bundle",
				"${PODS_CONFIGURATION_BUILD_DIR}/WordPressUI/WordPressUIResources.bundle",
				"${PODS_CONFIGURATION_BUILD_DIR}/XLPagerTabStrip/XLPagerTabStrip.bundle",
			);
			name = "[CP] Copy Pods Resources";
			outputPaths = (
				"${TARGET_BUILD_DIR}/${UNLOCALIZED_RESOURCES_FOLDER_PATH}/OnePasswordExtensionResources.bundle",
				"${TARGET_BUILD_DIR}/${UNLOCALIZED_RESOURCES_FOLDER_PATH}/DataModel.bundle",
				"${TARGET_BUILD_DIR}/${UNLOCALIZED_RESOURCES_FOLDER_PATH}/FormatterKit.bundle",
				"${TARGET_BUILD_DIR}/${UNLOCALIZED_RESOURCES_FOLDER_PATH}/GoogleSignIn.bundle",
				"${TARGET_BUILD_DIR}/${UNLOCALIZED_RESOURCES_FOLDER_PATH}/SVProgressHUD.bundle",
				"${TARGET_BUILD_DIR}/${UNLOCALIZED_RESOURCES_FOLDER_PATH}/WordPressAuthenticator.bundle",
				"${TARGET_BUILD_DIR}/${UNLOCALIZED_RESOURCES_FOLDER_PATH}/WordPressShared.bundle",
				"${TARGET_BUILD_DIR}/${UNLOCALIZED_RESOURCES_FOLDER_PATH}/WordPressUIResources.bundle",
				"${TARGET_BUILD_DIR}/${UNLOCALIZED_RESOURCES_FOLDER_PATH}/XLPagerTabStrip.bundle",
			);
			runOnlyForDeploymentPostprocessing = 0;
			shellPath = /bin/sh;
			shellScript = "\"${PODS_ROOT}/Target Support Files/Pods-WooCommerce/Pods-WooCommerce-resources.sh\"\n";
			showEnvVarsInLog = 0;
		};
		91990E72B3E1D58AC13D7628 /* [CP] Check Pods Manifest.lock */ = {
			isa = PBXShellScriptBuildPhase;
			buildActionMask = 2147483647;
			files = (
			);
			inputPaths = (
				"${PODS_PODFILE_DIR_PATH}/Podfile.lock",
				"${PODS_ROOT}/Manifest.lock",
			);
			name = "[CP] Check Pods Manifest.lock";
			outputPaths = (
				"$(DERIVED_FILE_DIR)/Pods-WooCommerce-checkManifestLockResult.txt",
			);
			runOnlyForDeploymentPostprocessing = 0;
			shellPath = /bin/sh;
			shellScript = "diff \"${PODS_PODFILE_DIR_PATH}/Podfile.lock\" \"${PODS_ROOT}/Manifest.lock\" > /dev/null\nif [ $? != 0 ] ; then\n    # print error to STDERR\n    echo \"error: The sandbox is not in sync with the Podfile.lock. Run 'pod install' or update your CocoaPods installation.\" >&2\n    exit 1\nfi\n# This output is used by Xcode 'outputs' to avoid re-running this script phase.\necho \"SUCCESS\" > \"${SCRIPT_OUTPUT_FILE_0}\"\n";
			showEnvVarsInLog = 0;
		};
		B55D4C1320B612FE00D7A50F /* ShellScript */ = {
			isa = PBXShellScriptBuildPhase;
			buildActionMask = 2147483647;
			files = (
			);
			inputPaths = (
				"$(SRCROOT)/Credentials/replace_secrets.rb",
				"$(SRCROOT)/Credentials/ApiCredentials.tpl",
				"$(SRCROOT)/Credentials/InfoPlist.tpl",
				"~/.mobile-secrets/iOS/WCiOS/woo_app_credentials.json",
				"$(SRCROOT)/Credentials/Templates/APICredentials-Template.swift",
				"$(SRCROOT)/Credentials/Templates/InfoPlist-Template.h",
			);
			outputPaths = (
				"$(SRCROOT)/DerivedSources/ApiCredentials.swift",
				"$(SRCROOT)/DerivedSources/InfoPlist.h",
			);
			runOnlyForDeploymentPostprocessing = 0;
			shellPath = /bin/sh;
			shellScript = "$SRCROOT/../Scripts/build-phases/generate-credentials.sh\n";
		};
		B7A94351C1ADC31EA528B895 /* [CP] Embed Pods Frameworks */ = {
			isa = PBXShellScriptBuildPhase;
			buildActionMask = 2147483647;
			files = (
			);
			inputPaths = (
				"${PODS_ROOT}/Target Support Files/Pods-WooCommerce/Pods-WooCommerce-frameworks.sh",
				"${BUILT_PRODUCTS_DIR}/Alamofire/Alamofire.framework",
				"${BUILT_PRODUCTS_DIR}/CocoaLumberjack/CocoaLumberjack.framework",
				"${BUILT_PRODUCTS_DIR}/Sentry/Sentry.framework",
				"${PODS_ROOT}/ZendeskSDK/ZendeskSDK/5.0.1/ZendeskCoreSDK.framework",
				"${PODS_ROOT}/ZendeskSDK/ZendeskSDK/5.0.1/ZendeskProviderSDK.framework",
				"${PODS_ROOT}/ZendeskSDK/ZendeskSDK/5.0.1/ZendeskSDK.framework",
				"${PODS_ROOT}/ZendeskSDK/ZendeskSDK/5.0.1/CommonUISDK.framework",
			);
			name = "[CP] Embed Pods Frameworks";
			outputPaths = (
				"${TARGET_BUILD_DIR}/${FRAMEWORKS_FOLDER_PATH}/Alamofire.framework",
				"${TARGET_BUILD_DIR}/${FRAMEWORKS_FOLDER_PATH}/CocoaLumberjack.framework",
				"${TARGET_BUILD_DIR}/${FRAMEWORKS_FOLDER_PATH}/Sentry.framework",
				"${TARGET_BUILD_DIR}/${FRAMEWORKS_FOLDER_PATH}/ZendeskCoreSDK.framework",
				"${TARGET_BUILD_DIR}/${FRAMEWORKS_FOLDER_PATH}/ZendeskProviderSDK.framework",
				"${TARGET_BUILD_DIR}/${FRAMEWORKS_FOLDER_PATH}/ZendeskSDK.framework",
				"${TARGET_BUILD_DIR}/${FRAMEWORKS_FOLDER_PATH}/CommonUISDK.framework",
			);
			runOnlyForDeploymentPostprocessing = 0;
			shellPath = /bin/sh;
			shellScript = "\"${PODS_ROOT}/Target Support Files/Pods-WooCommerce/Pods-WooCommerce-frameworks.sh\"\n";
			showEnvVarsInLog = 0;
		};
		CE1445302188ED0300A991D8 /* Zendesk Strip Frameworks */ = {
			isa = PBXShellScriptBuildPhase;
			buildActionMask = 2147483647;
			files = (
			);
			inputPaths = (
			);
			name = "Zendesk Strip Frameworks";
			outputPaths = (
			);
			runOnlyForDeploymentPostprocessing = 0;
			shellPath = /bin/sh;
			shellScript = "# Per Zendesk documentation (https://developer.zendesk.com/embeddables/docs/ios_support_sdk/sdk_add#adding-the-sdk-with-cocoapods):\n# This script should be the last step in your projects \"Build Phases\".\n# This step is required to work around an App store submission bug when archiving universal binaries.\n\nbash \"${BUILT_PRODUCTS_DIR}/${FRAMEWORKS_FOLDER_PATH}/ZendeskCoreSDK.framework/strip-frameworks.sh\"\n";
		};
		E8FC62641D61F33F705BC760 /* [CP] Check Pods Manifest.lock */ = {
			isa = PBXShellScriptBuildPhase;
			buildActionMask = 2147483647;
			files = (
			);
			inputPaths = (
				"${PODS_PODFILE_DIR_PATH}/Podfile.lock",
				"${PODS_ROOT}/Manifest.lock",
			);
			name = "[CP] Check Pods Manifest.lock";
			outputPaths = (
				"$(DERIVED_FILE_DIR)/Pods-WooCommerceTests-checkManifestLockResult.txt",
			);
			runOnlyForDeploymentPostprocessing = 0;
			shellPath = /bin/sh;
			shellScript = "diff \"${PODS_PODFILE_DIR_PATH}/Podfile.lock\" \"${PODS_ROOT}/Manifest.lock\" > /dev/null\nif [ $? != 0 ] ; then\n    # print error to STDERR\n    echo \"error: The sandbox is not in sync with the Podfile.lock. Run 'pod install' or update your CocoaPods installation.\" >&2\n    exit 1\nfi\n# This output is used by Xcode 'outputs' to avoid re-running this script phase.\necho \"SUCCESS\" > \"${SCRIPT_OUTPUT_FILE_0}\"\n";
			showEnvVarsInLog = 0;
		};
/* End PBXShellScriptBuildPhase section */

/* Begin PBXSourcesBuildPhase section */
		B56DB3C22049BFAA00D4AA8E /* Sources */ = {
			isa = PBXSourcesBuildPhase;
			buildActionMask = 2147483647;
			files = (
				B5F571A421BEC90D0010D1B8 /* NoteDetailsHeaderPlainTableViewCell.swift in Sources */,
				D817585E22BB5E8700289CFE /* OrderEmailComposer.swift in Sources */,
				CE85535D209B5BB700938BDC /* OrderDetailsViewModel.swift in Sources */,
				CE21B3E020FFC59700A259D5 /* ProductDetailsTableViewCell.swift in Sources */,
				B509FED121C041DF000076A9 /* Locale+Woo.swift in Sources */,
				B5DB01B52114AB2D00A4F797 /* CrashLogging.swift in Sources */,
				02D45647231CB1FB008CF0A9 /* UIImage+Dot.swift in Sources */,
				7459A6C621B0680300F83A78 /* RequirementsChecker.swift in Sources */,
				CE1D5A55228A0AD200DF3715 /* TwoColumnTableViewCell.swift in Sources */,
				74460D4222289C7A00D7316A /* StorePickerCoordinator.swift in Sources */,
				CE15524A21FFB10100EAA690 /* ApplicationLogViewController.swift in Sources */,
				B59D49CD219B587E006BF0AD /* UILabel+OrderStatus.swift in Sources */,
				CE32B11A20BF8E32006FBCF4 /* UIButton+Helpers.swift in Sources */,
				CE0F17D222A8308900964A63 /* FancyAlertController+PurchaseNote.swift in Sources */,
				B59D1EEA2190AE96009D1978 /* StorageNote+Woo.swift in Sources */,
				0285BF7022FBD91C003A2525 /* TopPerformersSectionHeaderView.swift in Sources */,
				D8736B5322EF4F5900A14A29 /* NotificationsBadgeController.swift in Sources */,
				CE263DE6206ACD220015A693 /* NotificationsViewController.swift in Sources */,
				B541B220218A007C008FE7C1 /* NSMutableParagraphStyle+Helpers.swift in Sources */,
				45AE582C230D9D35001901E3 /* OrderNoteHeaderTableViewCell.swift in Sources */,
				CE583A0B2107937F00D73C1C /* TextViewTableViewCell.swift in Sources */,
				B557652B20F681E800185843 /* StoreTableViewCell.swift in Sources */,
				D8C11A4E22DD235F00D4A88D /* OrderDetailsResultsControllers.swift in Sources */,
				D8C251D9230D256F00F49782 /* NoticePresenter.swift in Sources */,
				74460D4022289B7600D7316A /* Coordinator.swift in Sources */,
				B57C743D20F5493300EEFC87 /* AccountHeaderView.swift in Sources */,
				D8C251D2230CA90200F49782 /* StoresManager.swift in Sources */,
				B50911312049E27A007D25DC /* OrdersViewController.swift in Sources */,
				B5A8F8AD20B88D9900D211DE /* LoginPrologueViewController.swift in Sources */,
				B5D1AFC620BC7B7300DB0E8C /* StorePickerViewController.swift in Sources */,
				0240B3AC230A910C000A866C /* StoreStatsV4ChartAxisHelper.swift in Sources */,
				74D0A5302139CF1300E2919F /* String+Helpers.swift in Sources */,
				7435E58E21C0151B00216F0F /* OrderNote+Woo.swift in Sources */,
				D843D5CB22437E59001BFA55 /* TitleAndEditableValueTableViewCell.swift in Sources */,
				B5A8F8A920B84D3F00D211DE /* ApiCredentials.swift in Sources */,
				B5DBF3C520E148E000B53AED /* DeauthenticatedState.swift in Sources */,
				02E4FD7A230688BA0049610C /* OrderStatsV4Interval+Chart.swift in Sources */,
				748C7782211E294000814F2C /* Double+Woo.swift in Sources */,
				D817586222BB64C300289CFE /* OrderDetailsNotices.swift in Sources */,
				028BAC4722F3B550008BB4AF /* StatsTimeRangeV4+UI.swift in Sources */,
				B5AA7B3F20ED81C2004DA14F /* UserDefaults+Woo.swift in Sources */,
				0274C25423162FB200EF1E40 /* DashboardTopBannerFactory.swift in Sources */,
				B58B4AB22108F01700076FDD /* NoticeView.swift in Sources */,
				B59D1EE321907C7B009D1978 /* NSAttributedString+Helpers.swift in Sources */,
				74B5713621CD7604008F9B8E /* SharingHelper.swift in Sources */,
				D8149F532251CFE60006A245 /* EditableOrderTrackingTableViewCell.swift in Sources */,
				028BAC4222F30B05008BB4AF /* StoreStatsV4PeriodViewController.swift in Sources */,
				740987B321B87760000E4C80 /* FancyAnimatedButton+Woo.swift in Sources */,
				B511ED27218A660E005787DC /* StringDescriptor.swift in Sources */,
				B5F355EF21CD500200A7077A /* OrderSearchViewController.swift in Sources */,
				B55D4C2720B717C000D7A50F /* UserAgent.swift in Sources */,
				CE1CCB402056F21C000EE3AC /* Style.swift in Sources */,
				D85B8333222FABD1002168F3 /* StatusListTableViewCell.swift in Sources */,
				CE22E3F72170E23C005A6BEF /* PrivacySettingsViewController.swift in Sources */,
				B58B4AB32108F01700076FDD /* DefaultNoticePresenter.swift in Sources */,
				CE21B3D720FE669A00A259D5 /* BasicTableViewCell.swift in Sources */,
				D843D5D92248EE91001BFA55 /* ManualTrackingViewModel.swift in Sources */,
				B57B678A2107546E00AF8905 /* Address+Woo.swift in Sources */,
				747AA0892107CEC60047A89B /* AnalyticsProvider.swift in Sources */,
				B5DBF3CB20E149CC00B53AED /* AuthenticatedState.swift in Sources */,
				B53B3F39219C817800DF1EB6 /* UIStoryboard+Woo.swift in Sources */,
				020F41E823176F8E00776C4D /* TopBannerPresenter.swift in Sources */,
				B57C5C9621B80E5500FF82B2 /* Dictionary+Woo.swift in Sources */,
				CE27257F21925AE8002B22EB /* ValueOneTableViewCell.swift in Sources */,
				B555530F21B57DE700449E71 /* ApplicationAdapter.swift in Sources */,
				029D444E22F141CD00DEFA8A /* DashboardStatsV3ViewController.swift in Sources */,
				747AA08B2107CF8D0047A89B /* TracksProvider.swift in Sources */,
				CE1EC8F120B8A408009762BF /* OrderNoteTableViewCell.swift in Sources */,
				D8C11A5E22E2440400D4A88D /* OrderPaymentDetailsViewModel.swift in Sources */,
				D8D15F83230A17A000D48B3F /* ServiceLocator.swift in Sources */,
				CE583A0421076C0100D73C1C /* NewNoteViewController.swift in Sources */,
				D843D5D322485009001BFA55 /* ShipmentProvidersViewController.swift in Sources */,
				B58B4AC02108FF6100076FDD /* Array+Helpers.swift in Sources */,
				B5A56BF0219F2CE90065A902 /* VerticalButton.swift in Sources */,
				748C7780211E18A600814F2C /* OrderStats+Woo.swift in Sources */,
				D831E2DC230E0558000037D0 /* Authentication.swift in Sources */,
				024A543422BA6F8F00F4F38E /* DeveloperEmailChecker.swift in Sources */,
				D8736B5A22F07D7100A14A29 /* MainTabViewModel.swift in Sources */,
				CE4DA5C621DD755E00074607 /* CurrencyFormatter.swift in Sources */,
				B59C09D92188CBB100AB41D6 /* Array+Notes.swift in Sources */,
				CE1AFE622200B1BD00432745 /* ApplicationLogDetailViewController.swift in Sources */,
				CE4DDB7B20DD312400D32EC8 /* DateFormatter+Helpers.swift in Sources */,
				B50911322049E27A007D25DC /* SettingsViewController.swift in Sources */,
				B541B226218A412C008FE7C1 /* UIFont+Woo.swift in Sources */,
				B59D1EEC2190B08B009D1978 /* Age.swift in Sources */,
				CE22709B228F362600C0626C /* ProductDetailsViewModel.swift in Sources */,
				CE27257C21924A8C002B22EB /* HelpAndSupportViewController.swift in Sources */,
				B57C744720F55BC800EEFC87 /* UIView+Helpers.swift in Sources */,
				B5A82EE221025C450053ADC8 /* FulfillViewController.swift in Sources */,
				B55D4C0620B6027200D7A50F /* AuthenticationManager.swift in Sources */,
				B57C5C9221B80E3C00FF82B2 /* APNSDevice+Woo.swift in Sources */,
				020F41E523163C0100776C4D /* TopBannerViewModel.swift in Sources */,
				B541B2172189EED4008FE7C1 /* NSMutableAttributedString+Helpers.swift in Sources */,
				B586906621A5F4B1001F1EFC /* UINavigationController+Woo.swift in Sources */,
				CE227097228F152400C0626C /* WooBasicTableViewCell.swift in Sources */,
				B5FD111621D3F13700560344 /* BordersView.swift in Sources */,
				D8736B7522F1FE1600A14A29 /* BadgeLabel.swift in Sources */,
				B5F8B7E02194759100DAB7E2 /* NotificationDetailsViewController.swift in Sources */,
				02E4FD7C2306A04C0049610C /* StatsTimeRangeBarView.swift in Sources */,
				CE85FD5A20F7A7640080B73E /* TableFooterView.swift in Sources */,
				74334F36214AB130006D6AC5 /* ProductTableViewCell.swift in Sources */,
				B560D6862195BCA90027BB7E /* NoteDetailsHeaderTableViewCell.swift in Sources */,
				D82DFB4A225F22D400EFE2CB /* UISearchBar+Appearance.swift in Sources */,
				7441E1D221503F77004E6ECE /* IntrinsicTableView.swift in Sources */,
				B517EA1D218B41F200730EC4 /* String+Woo.swift in Sources */,
				D83F5933225B2EB900626E75 /* ManualTrackingViewController.swift in Sources */,
				B57C744A20F5649300EEFC87 /* EmptyStoresTableViewCell.swift in Sources */,
				B56DB3CA2049BFAA00D4AA8E /* AppDelegate.swift in Sources */,
				B5A82EE7210263460053ADC8 /* UIViewController+Helpers.swift in Sources */,
				CE1F512B206985DF00C6C810 /* PaddedLabel.swift in Sources */,
				7421344A210A323C00C13890 /* WooAnalyticsStat.swift in Sources */,
				02404ED82314BF8A00FF1170 /* StatsV3ToV4BannerActionHandler.swift in Sources */,
				B5D6DC54214802740003E48A /* SyncCoordinator.swift in Sources */,
				B57C5C9421B80E4700FF82B2 /* Data+Woo.swift in Sources */,
				CE22E3FB21714776005A6BEF /* TopLeftImageTableViewCell.swift in Sources */,
				B554E17B2152F27200F31188 /* UILabel+Appearance.swift in Sources */,
				7441EBC9226A71AA008BF83D /* TitleBodyTableViewCell.swift in Sources */,
				B541B21C2189F3D8008FE7C1 /* StringStyles.swift in Sources */,
				B58B4AB82108F14700076FDD /* NoticeNotificationInfo.swift in Sources */,
				CE24BCD8212F25D4001CD12E /* StorageOrder+Woo.swift in Sources */,
				02820F3422C257B700DE0D37 /* UITableView+FooterHelpers.swift in Sources */,
				CE855366209BA6A700938BDC /* CustomerInfoTableViewCell.swift in Sources */,
				D8C251DB230D288A00F49782 /* PushNotesManager.swift in Sources */,
				748D34E12148291E00E21A2F /* TopPerformerDataViewController.swift in Sources */,
				B5A8532220BDBFAF00FAAB4D /* CircularImageView.swift in Sources */,
				CE1F51252064179A00C6C810 /* UILabel+Helpers.swift in Sources */,
				B5A56BF3219F46470065A902 /* UIButton+Animations.swift in Sources */,
				B54FBE552111F70700390F57 /* ResultsController+UIKit.swift in Sources */,
				CE2409F1215D12D30091F887 /* WooNavigationController.swift in Sources */,
				74F9E9CE214C036400A3F2D2 /* NoPeriodDataTableViewCell.swift in Sources */,
				B50911302049E27A007D25DC /* DashboardViewController.swift in Sources */,
				933A27372222354600C2143A /* Logging.swift in Sources */,
				B5D1AFB820BC510200DB0E8C /* UIImage+Woo.swift in Sources */,
				B5980A6121AC878900EBF596 /* UIDevice+Woo.swift in Sources */,
				D8736B5722EF53A100A14A29 /* OrdersBadgeController.swift in Sources */,
				02404EDC2314CD3600FF1170 /* StatsV4ToV3BannerActionHandler.swift in Sources */,
				B517EA18218B232700730EC4 /* StringFormatter+Notes.swift in Sources */,
				CE583A072107849F00D73C1C /* SwitchTableViewCell.swift in Sources */,
				D8149F562251EE300006A245 /* UITextField+Helpers.swift in Sources */,
				D831E2E0230E0BA7000037D0 /* Logs.swift in Sources */,
				02B296A722FA6DB500FD7A4C /* Date+StartAndEnd.swift in Sources */,
				D81D9228222E7F0800FFA585 /* OrderStatusListViewController.swift in Sources */,
				CEE006082077D14C0079161F /* OrderDetailsViewController.swift in Sources */,
				B58B4AB62108F11C00076FDD /* Notice.swift in Sources */,
				CE1EC8C520B46819009762BF /* PaymentTableViewCell.swift in Sources */,
				CE4296B920A5E9E400B2AFBD /* CNContact+Helpers.swift in Sources */,
				02404EDA2314C36300FF1170 /* StatsVersionStateCoordinator.swift in Sources */,
				CEE006052077D1280079161F /* SummaryTableViewCell.swift in Sources */,
				74A33D8021C3F234009E25DE /* LicensesViewController.swift in Sources */,
				CE1F51272064345B00C6C810 /* UIColor+Helpers.swift in Sources */,
				934CB123224EAB150005CCB9 /* main.swift in Sources */,
				45C8B2582313FA570002FA77 /* CustomerNoteTableViewCell.swift in Sources */,
				7493BB8E2149852A003071A9 /* TopPerformersHeaderView.swift in Sources */,
				CE1EC8CA20B479F1009762BF /* TwoColumnLabelView.swift in Sources */,
				D83C12A022250BF0004CA04C /* OrderTrackingTableViewCell.swift in Sources */,
				CE21B3DD20FF9BC200A259D5 /* ProductListViewController.swift in Sources */,
				D83F5930225B269C00626E75 /* DatePickerTableViewCell.swift in Sources */,
				0272C00322EE9C3200D7CA2C /* AsyncDictionary.swift in Sources */,
				028BAC3D22F2DECE008BB4AF /* StoreStatsAndTopPerformersViewController.swift in Sources */,
				B59D1EDF219072CC009D1978 /* NoteTableViewCell.swift in Sources */,
				74AAF6A5212A04A900C612B0 /* ChartMarker.swift in Sources */,
				CE32B11520BF8779006FBCF4 /* FulfillButtonTableViewCell.swift in Sources */,
				CE263DE8206ACE3E0015A693 /* MainTabBarController.swift in Sources */,
				CE14452E2188C11700A991D8 /* ZendeskManager.swift in Sources */,
				B5BE75DB213F1D1E00909A14 /* OverlayMessageView.swift in Sources */,
				02D4564C231D05E2008CF0A9 /* BetaFeaturesViewController.swift in Sources */,
				CE37C04422984E81008DCB39 /* PickListTableViewCell.swift in Sources */,
				B5A56BF5219F5AB20065A902 /* NSNotificationName+Woo.swift in Sources */,
				B555530D21B57DC300449E71 /* UserNotificationsCenterAdapter.swift in Sources */,
				45C8B2662316AB460002FA77 /* BillingAddressTableViewCell.swift in Sources */,
				B541B2152189EEA1008FE7C1 /* Scanner+Helpers.swift in Sources */,
				743EDD9F214B05350039071B /* TopEarnerStatsItem+Woo.swift in Sources */,
				B5BBD6DE21B1703700E3207E /* PushNotificationsManager.swift in Sources */,
				CE1EC8EC20B8A3FF009762BF /* LeftImageTableViewCell.swift in Sources */,
				CE16177A21B7192A00B82A47 /* AuthenticationConstants.swift in Sources */,
				B5C3876421C41B9F006CE970 /* UIApplication+Woo.swift in Sources */,
				74A93A40212DC60B00C13E04 /* NewOrdersViewController.swift in Sources */,
				028BAC4022F2EFA5008BB4AF /* StoreStatsAndTopPerformersPeriodViewController.swift in Sources */,
				74EC34A8225FE69C004BBC2E /* ProductDetailsViewController.swift in Sources */,
				B554E1792152F20000F31188 /* UINavigationBar+Appearance.swift in Sources */,
				B55401692170D5E10067DC90 /* ChartPlaceholderView.swift in Sources */,
				02E4FD7E2306A8180049610C /* StatsTimeRangeBarViewModel.swift in Sources */,
				B5290ED9219B3FA900A6AF7F /* Date+Woo.swift in Sources */,
				B57C744520F55BA600EEFC87 /* NSObject+Helpers.swift in Sources */,
				D817586022BB614A00289CFE /* OrderMessageComposer.swift in Sources */,
				CEEC9B6421E7AB850055EEF0 /* AppRatingManager.swift in Sources */,
				B5F04D952194F2A300501EE1 /* NoteDetailsRow.swift in Sources */,
				020F41E623163C0100776C4D /* TopBannerView.swift in Sources */,
				B57C744E20F56E3800EEFC87 /* UITableViewCell+Helpers.swift in Sources */,
				CEEC9B5C21E79B3E0055EEF0 /* FeatureFlag.swift in Sources */,
				74036CC0211B882100E462C2 /* PeriodDataViewController.swift in Sources */,
				740382DB2267D94100A627F4 /* LargeImageTableViewCell.swift in Sources */,
				CE22709F2293052700C0626C /* WebviewHelper.swift in Sources */,
				744F00D221B582A9007EFA93 /* StarRatingView.swift in Sources */,
				74AFF2EA211B9B1B0038153A /* StoreStatsViewController.swift in Sources */,
				029D444922F13F8A00DEFA8A /* DashboardUIFactory.swift in Sources */,
				D81F2D37225F0D160084BF9C /* EmptyListMessageWithActionView.swift in Sources */,
				B55BC1F121A878A30011A0C0 /* String+HTML.swift in Sources */,
				B56C721221B5B44000E5E85B /* PushNotificationsConfiguration.swift in Sources */,
				CE021535215BE3AB00C19555 /* LoginNavigationController+Woo.swift in Sources */,
				B541B223218A29A6008FE7C1 /* NSParagraphStyle+Woo.swift in Sources */,
				B50BB4162141828F00AF0F3C /* FooterSpinnerView.swift in Sources */,
				B5980A6321AC879F00EBF596 /* Bundle+Woo.swift in Sources */,
				B59D1EE5219080B4009D1978 /* Note+Woo.swift in Sources */,
				CE4DA5CA21DEA78E00074607 /* NSDecimalNumber+Helpers.swift in Sources */,
				CE32B10D20BEDE1C006FBCF4 /* TwoColumnSectionHeaderView.swift in Sources */,
				D8D15F85230A18AB00D48B3F /* Analytics.swift in Sources */,
				B57B678E21078C5400AF8905 /* OrderItemViewModel.swift in Sources */,
				D8C62471227AE0030011A7D6 /* SiteCountry.swift in Sources */,
				B582F95920FFCEAA0060934A /* UITableViewHeaderFooterView+Helpers.swift in Sources */,
				CE0F17CF22A8105800964A63 /* ReadMoreTableViewCell.swift in Sources */,
				B5D1AFBA20BC515600DB0E8C /* UIColor+Woo.swift in Sources */,
				CEEC9B5E21E79C330055EEF0 /* BuildConfiguration.swift in Sources */,
				D843D5D722485B19001BFA55 /* ShippingProvidersViewModel.swift in Sources */,
				CE1CCB4B20570B1F000EE3AC /* OrderTableViewCell.swift in Sources */,
				748AD087219F481B00023535 /* UIView+Animation.swift in Sources */,
				748D34DF214828DD00E21A2F /* TopPerformersViewController.swift in Sources */,
				B509FED321C05121000076A9 /* SupportManagerAdapter.swift in Sources */,
				B5AA7B3D20ED5D15004DA14F /* SessionManager.swift in Sources */,
				74C6FEA521C2F1FA009286B6 /* AboutViewController.swift in Sources */,
				B53B3F37219C75AC00DF1EB6 /* OrderLoaderViewController.swift in Sources */,
				CE1D5A59228A1C2C00DF3715 /* ProductReviewsTableViewCell.swift in Sources */,
				CE24BCCF212DE8A6001CD12E /* HeadlineLabelTableViewCell.swift in Sources */,
				B53B898D20D462A000EDB467 /* DefaultStoresManager.swift in Sources */,
				B5D1AFC020BC67C200DB0E8C /* WooConstants.swift in Sources */,
				45C8B26123155CBC0002FA77 /* BillingInformationViewController.swift in Sources */,
				93FA787421CD7E9E00B663E5 /* CurrencySettings.swift in Sources */,
				74EC34A5225FE21F004BBC2E /* ProductLoaderViewController.swift in Sources */,
				B560D68C2195BD1E0027BB7E /* NoteDetailsCommentTableViewCell.swift in Sources */,
				743E272021AEF20100D6DC82 /* FancyAlertViewController+Upgrade.swift in Sources */,
				CEA16F3A20FD0C8C0061B4E1 /* WooAnalytics.swift in Sources */,
				B541B21A2189F3A2008FE7C1 /* StringFormatter.swift in Sources */,
				D817586422BDD81600289CFE /* OrderDetailsDataSource.swift in Sources */,
				CE1F512920697F0100C6C810 /* UIFont+Helpers.swift in Sources */,
			);
			runOnlyForDeploymentPostprocessing = 0;
		};
		B56DB3D92049BFAA00D4AA8E /* Sources */ = {
			isa = PBXSourcesBuildPhase;
			buildActionMask = 2147483647;
			files = (
				45C8B2692316B2440002FA77 /* BillingAddressTableViewCellTests.swift in Sources */,
				B57C5C9F21B80E8300FF82B2 /* SampleError.swift in Sources */,
				02404EE42315151400FF1170 /* MockupStatsVersionStoresManager.swift in Sources */,
				B53B898920D450AF00EDB467 /* SessionManagerTests.swift in Sources */,
				7435E59021C0162C00216F0F /* OrderNoteWooTests.swift in Sources */,
				45C8B25D231529410002FA77 /* CustomerInfoTableViewCellTests.swift in Sources */,
				D85B8336222FCDA1002168F3 /* StatusListTableViewCellTests.swift in Sources */,
				B555531321B57E8800449E71 /* MockupUserNotificationsCenterAdapter.swift in Sources */,
				D8C11A6022E2479800D4A88D /* OrderPaymentDetailsViewModelTests.swift in Sources */,
				D83F593D225B4B5000626E75 /* ManualTrackingViewControllerTests.swift in Sources */,
				CEEC9B6621E7C5200055EEF0 /* AppRatingManagerTests.swift in Sources */,
				02BA23C022EE9DAF009539E7 /* AsyncDictionaryTests.swift in Sources */,
				B555531121B57E6F00449E71 /* MockupApplicationAdapter.swift in Sources */,
				CE4DA5C821DD759400074607 /* CurrencyFormatterTests.swift in Sources */,
				B57C745120F56EE900EEFC87 /* UITableViewCellHelpersTests.swift in Sources */,
				B53A569D21123EEB000776C9 /* MockupStorage.swift in Sources */,
				B57C5C9E21B80E8300FF82B2 /* SessionManager+Internal.swift in Sources */,
				B55BC1F321A8790F0011A0C0 /* StringHTMLTests.swift in Sources */,
				D85B833F2230F268002168F3 /* SummaryTableViewCellTests.swift in Sources */,
				45C8B25B231521510002FA77 /* CustomerNoteTableViewCellTests.swift in Sources */,
				B5980A6721AC91AA00EBF596 /* BundleWooTests.swift in Sources */,
				D88D5A3D230B5E85007B6E01 /* ServiceLocatorTests.swift in Sources */,
				CEEC9B6021E79CAA0055EEF0 /* FeatureFlagTests.swift in Sources */,
				D82DFB4C225F303200EFE2CB /* EmptyListMessageWithActionTests.swift in Sources */,
				B53A569B21123E8E000776C9 /* MockupTableView.swift in Sources */,
				B509FED521C052D1000076A9 /* MockupSupportManager.swift in Sources */,
				B5980A6521AC905C00EBF596 /* UIDeviceWooTests.swift in Sources */,
				746791632108D7C0007CF1DC /* WooAnalyticsTests.swift in Sources */,
				74F3015A2200EC0800931B9E /* NSDecimalNumberWooTests.swift in Sources */,
				02404EE02314FE5900FF1170 /* DashboardUIFactoryTests.swift in Sources */,
				D8F82AC522AF903700B67E4B /* IconsTests.swift in Sources */,
				B517EA1A218B2D2600730EC4 /* StringFormatterTests.swift in Sources */,
				746FC23D2200A62B00C3096C /* DateWooTests.swift in Sources */,
				024A543622BA84DB00F4F38E /* DeveloperEmailCheckerTests.swift in Sources */,
				B541B2132189E7FD008FE7C1 /* ScannerWooTests.swift in Sources */,
				B57C5C9A21B80E7100FF82B2 /* DataWooTests.swift in Sources */,
				B53A56A42112483E000776C9 /* Constants.swift in Sources */,
				D89E0C31226EFB0900DF9DE6 /* EditableOrderTrackingTableViewCellTests.swift in Sources */,
				02B296A922FA6E0000FD7A4C /* DateStartAndEndTests.swift in Sources */,
				02404EE2231501E000FF1170 /* StatsVersionStateCoordinatorTests.swift in Sources */,
				D83F5939225B424B00626E75 /* AddManualTrackingViewModelTests.swift in Sources */,
				0257285C230ACC7E00A288C4 /* StoreStatsV4ChartAxisHelperTests.swift in Sources */,
				D83F5937225B402E00626E75 /* EditableValueOneTableViewCellTests.swift in Sources */,
				9379E1A6225537D0006A6BE4 /* TestingAppDelegate.swift in Sources */,
				B56C721421B5BBC000E5E85B /* MockupStoresManager.swift in Sources */,
				D8AB131E225DC25F002BB5D1 /* MockOrders.swift in Sources */,
				B5C6CE612190D28E00515926 /* NSAttributedStringHelperTests.swift in Sources */,
				CE50345A21B1F8F7007573C6 /* ZendeskManagerTests.swift in Sources */,
				D83F5935225B3CDD00626E75 /* DatePickerTableViewCellTests.swift in Sources */,
				93FA787221CD2A1A00B663E5 /* CurrencySettingsTests.swift in Sources */,
				748C7784211E2D8400814F2C /* DoubleWooTests.swift in Sources */,
				B5718D6521B56B400026C9F0 /* PushNotificationsManagerTests.swift in Sources */,
				B53A56A22112470C000776C9 /* MockupStorage+Sample.swift in Sources */,
				D8A8C4F32268288F001C72BF /* AddManualCustomTrackingViewModelTests.swift in Sources */,
				B5F571AB21BEECB60010D1B8 /* NoteWooTests.swift in Sources */,
				B56BBD16214820A70053A32D /* SyncCoordinatorTests.swift in Sources */,
				D8C11A6222E24C4A00D4A88D /* PaymentTableViewCellTests.swift in Sources */,
				B5DBF3C320E1484400B53AED /* StoresManagerTests.swift in Sources */,
				D88D5A3B230B5D63007B6E01 /* MockupAnalyticsProvider.swift in Sources */,
				B53A569721123D3B000776C9 /* ResultsControllerUIKitTests.swift in Sources */,
				B57C5C9921B80E7100FF82B2 /* DictionaryWooTests.swift in Sources */,
				D816DDBC22265DA300903E59 /* OrderTrackingTableViewCellTests.swift in Sources */,
				D85B833D2230DC9D002168F3 /* StringWooTests.swift in Sources */,
				D8736B5122EB69E300A14A29 /* OrderDetailsViewModelTests.swift in Sources */,
				02E4FD812306AA890049610C /* StatsTimeRangeBarViewModelTests.swift in Sources */,
			);
			runOnlyForDeploymentPostprocessing = 0;
		};
/* End PBXSourcesBuildPhase section */

/* Begin PBXTargetDependency section */
		B55D4C1520B6131400D7A50F /* PBXTargetDependency */ = {
			isa = PBXTargetDependency;
			target = B55D4C0F20B612F300D7A50F /* GenerateCredentials */;
			targetProxy = B55D4C1420B6131400D7A50F /* PBXContainerItemProxy */;
		};
		B56DB3DF2049BFAA00D4AA8E /* PBXTargetDependency */ = {
			isa = PBXTargetDependency;
			target = B56DB3C52049BFAA00D4AA8E /* WooCommerce */;
			targetProxy = B56DB3DE2049BFAA00D4AA8E /* PBXContainerItemProxy */;
		};
/* End PBXTargetDependency section */

/* Begin PBXVariantGroup section */
		B56DB3CD2049BFAA00D4AA8E /* Main.storyboard */ = {
			isa = PBXVariantGroup;
			children = (
				B56DB3CE2049BFAA00D4AA8E /* Base */,
			);
			name = Main.storyboard;
			sourceTree = "<group>";
		};
		B56DB3D52049BFAA00D4AA8E /* LaunchScreen.storyboard */ = {
			isa = PBXVariantGroup;
			children = (
				B56DB3D62049BFAA00D4AA8E /* Base */,
			);
			name = LaunchScreen.storyboard;
			sourceTree = "<group>";
		};
		B573B19D219DC2690081C78C /* Localizable.strings */ = {
			isa = PBXVariantGroup;
			children = (
				B573B19E219DC2690081C78C /* en */,
				B573B19F219DC2690081C78C /* es */,
				B573B1A1219DC28E0081C78C /* de */,
				B573B1A2219DC2950081C78C /* ar */,
				B573B1A3219DC2A20081C78C /* fr */,
				B573B1A4219DC2A20081C78C /* he */,
				B573B1A5219DC2A20081C78C /* id */,
				B573B1A6219DC2B20081C78C /* nl */,
				B573B1A7219DC2B30081C78C /* sv */,
				B573B1A8219DC2B30081C78C /* ja */,
				B573B1A9219DC2B30081C78C /* pt-BR */,
				B573B1AA219DC2B30081C78C /* ko */,
				B573B1AB219DC2B40081C78C /* ru */,
				B573B1AC219DC2B40081C78C /* tr */,
				B573B1AD219DC2B40081C78C /* it */,
				B573B1AE219DC2BC0081C78C /* zh-Hans */,
				B573B1AF219DC2BD0081C78C /* zh-Hant */,
			);
			name = Localizable.strings;
			sourceTree = "<group>";
		};
/* End PBXVariantGroup section */

/* Begin XCBuildConfiguration section */
		B55D4C1120B612F300D7A50F /* Debug */ = {
			isa = XCBuildConfiguration;
			buildSettings = {
				CODE_SIGN_STYLE = Automatic;
				INFOPLIST_PREFIX_HEADER = InfoPlist.h;
				PRODUCT_NAME = "$(TARGET_NAME)";
				SECRETS_PATH = "$HOME/.mobile-secrets/iOS/WCiOS/woo_app_credentials.json";
				VALID_ARCHS = "$(inherited)";
			};
			name = Debug;
		};
		B55D4C1220B612F300D7A50F /* Release */ = {
			isa = XCBuildConfiguration;
			buildSettings = {
				CODE_SIGN_STYLE = Automatic;
				INFOPLIST_PREFIX_HEADER = InfoPlist.h;
				PRODUCT_NAME = "$(TARGET_NAME)";
				SECRETS_PATH = "$HOME/.mobile-secrets/iOS/WCiOS/woo_app_credentials.json";
				VALID_ARCHS = "$(inherited)";
			};
			name = Release;
		};
		B56DB3E42049BFAA00D4AA8E /* Debug */ = {
			isa = XCBuildConfiguration;
			baseConfigurationReference = 8CA4F6DD220B257000A47B5D /* WooCommerce.debug.xcconfig */;
			buildSettings = {
				ALWAYS_SEARCH_USER_PATHS = NO;
				CLANG_ANALYZER_LOCALIZABILITY_NONLOCALIZED = YES;
				CLANG_ANALYZER_NONNULL = YES;
				CLANG_ANALYZER_NUMBER_OBJECT_CONVERSION = YES_AGGRESSIVE;
				CLANG_CXX_LANGUAGE_STANDARD = "gnu++14";
				CLANG_CXX_LIBRARY = "libc++";
				CLANG_ENABLE_MODULES = YES;
				CLANG_ENABLE_OBJC_ARC = YES;
				CLANG_WARN_BLOCK_CAPTURE_AUTORELEASING = YES;
				CLANG_WARN_BOOL_CONVERSION = YES;
				CLANG_WARN_COMMA = YES;
				CLANG_WARN_CONSTANT_CONVERSION = YES;
				CLANG_WARN_DEPRECATED_OBJC_IMPLEMENTATIONS = YES;
				CLANG_WARN_DIRECT_OBJC_ISA_USAGE = YES_ERROR;
				CLANG_WARN_DOCUMENTATION_COMMENTS = YES;
				CLANG_WARN_EMPTY_BODY = YES;
				CLANG_WARN_ENUM_CONVERSION = YES;
				CLANG_WARN_INFINITE_RECURSION = YES;
				CLANG_WARN_INT_CONVERSION = YES;
				CLANG_WARN_NON_LITERAL_NULL_CONVERSION = YES;
				CLANG_WARN_OBJC_IMPLICIT_RETAIN_SELF = YES;
				CLANG_WARN_OBJC_LITERAL_CONVERSION = YES;
				CLANG_WARN_OBJC_ROOT_CLASS = YES_ERROR;
				CLANG_WARN_RANGE_LOOP_ANALYSIS = YES;
				CLANG_WARN_STRICT_PROTOTYPES = YES;
				CLANG_WARN_SUSPICIOUS_MOVE = YES;
				CLANG_WARN_UNGUARDED_AVAILABILITY = YES_AGGRESSIVE;
				CLANG_WARN_UNREACHABLE_CODE = YES;
				CLANG_WARN__DUPLICATE_METHOD_MATCH = YES;
				CODE_SIGN_IDENTITY = "iPhone Developer";
				COPY_PHASE_STRIP = NO;
				DEBUG_INFORMATION_FORMAT = dwarf;
				ENABLE_STRICT_OBJC_MSGSEND = YES;
				ENABLE_TESTABILITY = YES;
				GCC_C_LANGUAGE_STANDARD = gnu11;
				GCC_DYNAMIC_NO_PIC = NO;
				GCC_NO_COMMON_BLOCKS = YES;
				GCC_OPTIMIZATION_LEVEL = 0;
				GCC_PREPROCESSOR_DEFINITIONS = (
					"DEBUG=1",
					"$(inherited)",
				);
				GCC_WARN_64_TO_32_BIT_CONVERSION = YES;
				GCC_WARN_ABOUT_RETURN_TYPE = YES_ERROR;
				GCC_WARN_UNDECLARED_SELECTOR = YES;
				GCC_WARN_UNINITIALIZED_AUTOS = YES_AGGRESSIVE;
				GCC_WARN_UNUSED_FUNCTION = YES;
				GCC_WARN_UNUSED_VARIABLE = YES;
				IPHONEOS_DEPLOYMENT_TARGET = 12.0;
				MTL_ENABLE_DEBUG_INFO = YES;
				ONLY_ACTIVE_ARCH = YES;
				SDKROOT = iphoneos;
				SWIFT_ACTIVE_COMPILATION_CONDITIONS = DEBUG;
				SWIFT_OBJC_BRIDGING_HEADER = "Classes/System/WooCommerce-Bridging-Header.h";
				SWIFT_OPTIMIZATION_LEVEL = "-Onone";
				VALID_ARCHS = "$(ARCHS_STANDARD_64_BIT)";
			};
			name = Debug;
		};
		B56DB3E52049BFAA00D4AA8E /* Release */ = {
			isa = XCBuildConfiguration;
			baseConfigurationReference = 8CA4F6DE220B257000A47B5D /* WooCommerce.release.xcconfig */;
			buildSettings = {
				ALWAYS_SEARCH_USER_PATHS = NO;
				CLANG_ANALYZER_LOCALIZABILITY_NONLOCALIZED = YES;
				CLANG_ANALYZER_NONNULL = YES;
				CLANG_ANALYZER_NUMBER_OBJECT_CONVERSION = YES_AGGRESSIVE;
				CLANG_CXX_LANGUAGE_STANDARD = "gnu++14";
				CLANG_CXX_LIBRARY = "libc++";
				CLANG_ENABLE_MODULES = YES;
				CLANG_ENABLE_OBJC_ARC = YES;
				CLANG_WARN_BLOCK_CAPTURE_AUTORELEASING = YES;
				CLANG_WARN_BOOL_CONVERSION = YES;
				CLANG_WARN_COMMA = YES;
				CLANG_WARN_CONSTANT_CONVERSION = YES;
				CLANG_WARN_DEPRECATED_OBJC_IMPLEMENTATIONS = YES;
				CLANG_WARN_DIRECT_OBJC_ISA_USAGE = YES_ERROR;
				CLANG_WARN_DOCUMENTATION_COMMENTS = YES;
				CLANG_WARN_EMPTY_BODY = YES;
				CLANG_WARN_ENUM_CONVERSION = YES;
				CLANG_WARN_INFINITE_RECURSION = YES;
				CLANG_WARN_INT_CONVERSION = YES;
				CLANG_WARN_NON_LITERAL_NULL_CONVERSION = YES;
				CLANG_WARN_OBJC_IMPLICIT_RETAIN_SELF = YES;
				CLANG_WARN_OBJC_LITERAL_CONVERSION = YES;
				CLANG_WARN_OBJC_ROOT_CLASS = YES_ERROR;
				CLANG_WARN_RANGE_LOOP_ANALYSIS = YES;
				CLANG_WARN_STRICT_PROTOTYPES = YES;
				CLANG_WARN_SUSPICIOUS_MOVE = YES;
				CLANG_WARN_UNGUARDED_AVAILABILITY = YES_AGGRESSIVE;
				CLANG_WARN_UNREACHABLE_CODE = YES;
				CLANG_WARN__DUPLICATE_METHOD_MATCH = YES;
				CODE_SIGN_IDENTITY = "iPhone Developer";
				COPY_PHASE_STRIP = NO;
				DEBUG_INFORMATION_FORMAT = "dwarf-with-dsym";
				ENABLE_NS_ASSERTIONS = NO;
				ENABLE_STRICT_OBJC_MSGSEND = YES;
				GCC_C_LANGUAGE_STANDARD = gnu11;
				GCC_NO_COMMON_BLOCKS = YES;
				GCC_WARN_64_TO_32_BIT_CONVERSION = YES;
				GCC_WARN_ABOUT_RETURN_TYPE = YES_ERROR;
				GCC_WARN_UNDECLARED_SELECTOR = YES;
				GCC_WARN_UNINITIALIZED_AUTOS = YES_AGGRESSIVE;
				GCC_WARN_UNUSED_FUNCTION = YES;
				GCC_WARN_UNUSED_VARIABLE = YES;
				IPHONEOS_DEPLOYMENT_TARGET = 12.0;
				MTL_ENABLE_DEBUG_INFO = NO;
				SDKROOT = iphoneos;
				SWIFT_OBJC_BRIDGING_HEADER = "Classes/System/WooCommerce-Bridging-Header.h";
				SWIFT_OPTIMIZATION_LEVEL = "-Owholemodule";
				VALIDATE_PRODUCT = YES;
				VALID_ARCHS = "$(ARCHS_STANDARD_64_BIT)";
			};
			name = Release;
		};
		B56DB3E72049BFAA00D4AA8E /* Debug */ = {
			isa = XCBuildConfiguration;
			baseConfigurationReference = 90AC1C0B391E04A837BDC64E /* Pods-WooCommerce.debug.xcconfig */;
			buildSettings = {
				ASSETCATALOG_COMPILER_APPICON_NAME = AppIcon;
				CODE_SIGN_ENTITLEMENTS = "Resources/Woo-Debug.entitlements";
				CODE_SIGN_STYLE = Manual;
				DEVELOPMENT_TEAM = PZYM8XX95Q;
				ENABLE_BITCODE = NO;
				INFOPLIST_FILE = "$(SRCROOT)/Resources/Info.plist";
				INFOPLIST_PREFIX_HEADER = DerivedSources/InfoPlist.h;
				INFOPLIST_PREPROCESS = YES;
				IPHONEOS_DEPLOYMENT_TARGET = 11.0;
				LD_RUNPATH_SEARCH_PATHS = "$(inherited) @executable_path/Frameworks";
				PRODUCT_BUNDLE_IDENTIFIER = com.automattic.woocommerce;
				PRODUCT_NAME = "$(TARGET_NAME)";
				PROVISIONING_PROFILE = "";
				PROVISIONING_PROFILE_SPECIFIER = "WooCommerce Development";
				SECRETS_PATH = "$HOME/.mobile-secrets/iOS/WCiOS/woo_app_credentials.json";
				SWIFT_VERSION = 5.0;
				TARGETED_DEVICE_FAMILY = "1,2";
				USER_HEADER_SEARCH_PATHS = "";
			};
			name = Debug;
		};
		B56DB3E82049BFAA00D4AA8E /* Release */ = {
			isa = XCBuildConfiguration;
			baseConfigurationReference = 33035144757869DE5E4DC88A /* Pods-WooCommerce.release.xcconfig */;
			buildSettings = {
				ASSETCATALOG_COMPILER_APPICON_NAME = AppIcon;
				CODE_SIGN_ENTITLEMENTS = "Resources/Woo-Release.entitlements";
				CODE_SIGN_IDENTITY = "iPhone Distribution";
				CODE_SIGN_STYLE = Manual;
				DEVELOPMENT_TEAM = PZYM8XX95Q;
				ENABLE_BITCODE = NO;
				INFOPLIST_FILE = "$(SRCROOT)/Resources/Info.plist";
				INFOPLIST_PREFIX_HEADER = DerivedSources/InfoPlist.h;
				INFOPLIST_PREPROCESS = YES;
				IPHONEOS_DEPLOYMENT_TARGET = 11.0;
				LD_RUNPATH_SEARCH_PATHS = "$(inherited) @executable_path/Frameworks";
				PRODUCT_BUNDLE_IDENTIFIER = com.automattic.woocommerce;
				PRODUCT_NAME = "$(TARGET_NAME)";
				PROVISIONING_PROFILE_SPECIFIER = "WooCommerce App Store";
				SECRETS_PATH = "$HOME/.mobile-secrets/iOS/WCiOS/woo_app_credentials.json";
				SWIFT_VERSION = 5.0;
				TARGETED_DEVICE_FAMILY = "1,2";
				USER_HEADER_SEARCH_PATHS = "";
			};
			name = Release;
		};
		B56DB3EA2049BFAA00D4AA8E /* Debug */ = {
			isa = XCBuildConfiguration;
			baseConfigurationReference = 9D2992FEF3D1246B8CCC2EBB /* Pods-WooCommerceTests.debug.xcconfig */;
			buildSettings = {
				ALWAYS_EMBED_SWIFT_STANDARD_LIBRARIES = "$(inherited)";
				BUNDLE_LOADER = "$(TEST_HOST)";
				CLANG_ENABLE_MODULES = "$(inherited)";
				CODE_SIGN_STYLE = Automatic;
				DEVELOPMENT_TEAM = PZYM8XX95Q;
				INFOPLIST_FILE = WooCommerceTests/Info.plist;
				LD_RUNPATH_SEARCH_PATHS = "$(inherited) @executable_path/Frameworks @loader_path/Frameworks";
				PRODUCT_BUNDLE_IDENTIFIER = com.woocommerce.WooCommerceTests;
				PRODUCT_NAME = "$(TARGET_NAME)";
				SWIFT_OPTIMIZATION_LEVEL = "-Onone";
				SWIFT_VERSION = 5.0;
				TARGETED_DEVICE_FAMILY = "1,2";
				TEST_HOST = "$(BUILT_PRODUCTS_DIR)/WooCommerce.app/WooCommerce";
				VALID_ARCHS = "$(inherited)";
			};
			name = Debug;
		};
		B56DB3EB2049BFAA00D4AA8E /* Release */ = {
			isa = XCBuildConfiguration;
			baseConfigurationReference = 8A659E65308A3D9DD79A95F9 /* Pods-WooCommerceTests.release.xcconfig */;
			buildSettings = {
				ALWAYS_EMBED_SWIFT_STANDARD_LIBRARIES = "$(inherited)";
				BUNDLE_LOADER = "$(TEST_HOST)";
				CLANG_ENABLE_MODULES = "$(inherited)";
				CODE_SIGN_STYLE = Automatic;
				DEVELOPMENT_TEAM = PZYM8XX95Q;
				INFOPLIST_FILE = WooCommerceTests/Info.plist;
				LD_RUNPATH_SEARCH_PATHS = "$(inherited) @executable_path/Frameworks @loader_path/Frameworks";
				PRODUCT_BUNDLE_IDENTIFIER = com.woocommerce.WooCommerceTests;
				PRODUCT_NAME = "$(TARGET_NAME)";
				SWIFT_VERSION = 5.0;
				TARGETED_DEVICE_FAMILY = "1,2";
				TEST_HOST = "$(BUILT_PRODUCTS_DIR)/WooCommerce.app/WooCommerce";
				VALID_ARCHS = "$(inherited)";
			};
			name = Release;
		};
/* End XCBuildConfiguration section */

/* Begin XCConfigurationList section */
		B55D4C1020B612F300D7A50F /* Build configuration list for PBXAggregateTarget "GenerateCredentials" */ = {
			isa = XCConfigurationList;
			buildConfigurations = (
				B55D4C1120B612F300D7A50F /* Debug */,
				B55D4C1220B612F300D7A50F /* Release */,
			);
			defaultConfigurationIsVisible = 0;
			defaultConfigurationName = Release;
		};
		B56DB3C12049BFAA00D4AA8E /* Build configuration list for PBXProject "WooCommerce" */ = {
			isa = XCConfigurationList;
			buildConfigurations = (
				B56DB3E42049BFAA00D4AA8E /* Debug */,
				B56DB3E52049BFAA00D4AA8E /* Release */,
			);
			defaultConfigurationIsVisible = 0;
			defaultConfigurationName = Release;
		};
		B56DB3E62049BFAA00D4AA8E /* Build configuration list for PBXNativeTarget "WooCommerce" */ = {
			isa = XCConfigurationList;
			buildConfigurations = (
				B56DB3E72049BFAA00D4AA8E /* Debug */,
				B56DB3E82049BFAA00D4AA8E /* Release */,
			);
			defaultConfigurationIsVisible = 0;
			defaultConfigurationName = Release;
		};
		B56DB3E92049BFAA00D4AA8E /* Build configuration list for PBXNativeTarget "WooCommerceTests" */ = {
			isa = XCConfigurationList;
			buildConfigurations = (
				B56DB3EA2049BFAA00D4AA8E /* Debug */,
				B56DB3EB2049BFAA00D4AA8E /* Release */,
			);
			defaultConfigurationIsVisible = 0;
			defaultConfigurationName = Release;
		};
/* End XCConfigurationList section */
	};
	rootObject = B56DB3BE2049BFAA00D4AA8E /* Project object */;
}<|MERGE_RESOLUTION|>--- conflicted
+++ resolved
@@ -48,7 +48,6 @@
 		02B296A722FA6DB500FD7A4C /* Date+StartAndEnd.swift in Sources */ = {isa = PBXBuildFile; fileRef = 02B296A622FA6DB500FD7A4C /* Date+StartAndEnd.swift */; };
 		02B296A922FA6E0000FD7A4C /* DateStartAndEndTests.swift in Sources */ = {isa = PBXBuildFile; fileRef = 02B296A822FA6E0000FD7A4C /* DateStartAndEndTests.swift */; };
 		02BA23C022EE9DAF009539E7 /* AsyncDictionaryTests.swift in Sources */ = {isa = PBXBuildFile; fileRef = 02BA23BF22EE9DAF009539E7 /* AsyncDictionaryTests.swift */; };
-<<<<<<< HEAD
 		45AE582C230D9D35001901E3 /* OrderNoteHeaderTableViewCell.swift in Sources */ = {isa = PBXBuildFile; fileRef = 45AE582A230D9D35001901E3 /* OrderNoteHeaderTableViewCell.swift */; };
 		45AE582D230D9D35001901E3 /* OrderNoteHeaderTableViewCell.xib in Resources */ = {isa = PBXBuildFile; fileRef = 45AE582B230D9D35001901E3 /* OrderNoteHeaderTableViewCell.xib */; };
 		45C8B2582313FA570002FA77 /* CustomerNoteTableViewCell.swift in Sources */ = {isa = PBXBuildFile; fileRef = 45C8B2562313FA570002FA77 /* CustomerNoteTableViewCell.swift */; };
@@ -60,14 +59,12 @@
 		45C8B2662316AB460002FA77 /* BillingAddressTableViewCell.swift in Sources */ = {isa = PBXBuildFile; fileRef = 45C8B2642316AB460002FA77 /* BillingAddressTableViewCell.swift */; };
 		45C8B2672316AB460002FA77 /* BillingAddressTableViewCell.xib in Resources */ = {isa = PBXBuildFile; fileRef = 45C8B2652316AB460002FA77 /* BillingAddressTableViewCell.xib */; };
 		45C8B2692316B2440002FA77 /* BillingAddressTableViewCellTests.swift in Sources */ = {isa = PBXBuildFile; fileRef = 45C8B2682316B2440002FA77 /* BillingAddressTableViewCellTests.swift */; };
-=======
 		02D4564C231D05E2008CF0A9 /* BetaFeaturesViewController.swift in Sources */ = {isa = PBXBuildFile; fileRef = 02D4564B231D05E1008CF0A9 /* BetaFeaturesViewController.swift */; };
 		02D45647231CB1FB008CF0A9 /* UIImage+Dot.swift in Sources */ = {isa = PBXBuildFile; fileRef = 02D45646231CB1FB008CF0A9 /* UIImage+Dot.swift */; };
 		02E4FD7A230688BA0049610C /* OrderStatsV4Interval+Chart.swift in Sources */ = {isa = PBXBuildFile; fileRef = 02E4FD79230688BA0049610C /* OrderStatsV4Interval+Chart.swift */; };
 		02E4FD7C2306A04C0049610C /* StatsTimeRangeBarView.swift in Sources */ = {isa = PBXBuildFile; fileRef = 02E4FD7B2306A04C0049610C /* StatsTimeRangeBarView.swift */; };
 		02E4FD7E2306A8180049610C /* StatsTimeRangeBarViewModel.swift in Sources */ = {isa = PBXBuildFile; fileRef = 02E4FD7D2306A8180049610C /* StatsTimeRangeBarViewModel.swift */; };
 		02E4FD812306AA890049610C /* StatsTimeRangeBarViewModelTests.swift in Sources */ = {isa = PBXBuildFile; fileRef = 02E4FD802306AA890049610C /* StatsTimeRangeBarViewModelTests.swift */; };
->>>>>>> b319406c
 		74036CC0211B882100E462C2 /* PeriodDataViewController.swift in Sources */ = {isa = PBXBuildFile; fileRef = 74036CBF211B882100E462C2 /* PeriodDataViewController.swift */; };
 		740382DB2267D94100A627F4 /* LargeImageTableViewCell.swift in Sources */ = {isa = PBXBuildFile; fileRef = 740382D92267D94100A627F4 /* LargeImageTableViewCell.swift */; };
 		740382DC2267D94100A627F4 /* LargeImageTableViewCell.xib in Resources */ = {isa = PBXBuildFile; fileRef = 740382DA2267D94100A627F4 /* LargeImageTableViewCell.xib */; };
@@ -943,7 +940,6 @@
 			path = "Stats v3";
 			sourceTree = "<group>";
 		};
-<<<<<<< HEAD
 		45C8B25E23155C940002FA77 /* Billing Information */ = {
 			isa = PBXGroup;
 			children = (
@@ -961,7 +957,8 @@
 				45C8B2652316AB460002FA77 /* BillingAddressTableViewCell.xib */,
 			);
 			path = Cells;
-=======
+			sourceTree = "<group>";
+		};
 		02D4564A231D059E008CF0A9 /* Beta features */ = {
 			isa = PBXGroup;
 			children = (
@@ -979,7 +976,6 @@
 				02404EE1231501E000FF1170 /* StatsVersionStateCoordinatorTests.swift */,
 			);
 			path = Dashboard;
->>>>>>> b319406c
 			sourceTree = "<group>";
 		};
 		74036CBE211B87FD00E462C2 /* MyStore */ = {
